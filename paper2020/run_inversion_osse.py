#!/usr/bin/env python
"""Run an identical twin flux inversion OSSE with real data.

Use xarray/dask to grab influence functions and priors from netCDF
files.
"""
from __future__ import print_function, division, unicode_literals

import itertools
import datetime
import textwrap
import os.path
import glob
import sys

import dask.array as da
import pandas as pd
import dateutil.tz
import numpy as np
import cf_units
import netCDF4
import sparse
import xarray
import wrf

try:
    THIS_DIR = os.path.dirname(__file__)
except NameError:
    THIS_DIR = os.getcwd()

sys.path.insert(0, os.path.join(
    THIS_DIR, "..", "src"))
sys.path.append(THIS_DIR)

import atmos_flux_inversion.optimal_interpolation
import atmos_flux_inversion.variational
import atmos_flux_inversion.correlations
import atmos_flux_inversion.covariances
from atmos_flux_inversion.util import kronecker_product
from atmos_flux_inversion.linalg import asarray, kron
from atmos_flux_inversion.noise import gaussian_noise
import cf_acdd

INFLUENCE_PATHS = ["/mc1s2/s4/dfw5129/data/LPDM_2010_fpbounds/"
                   "ACT-America_trial5/2010/01/GROUP1",
                   "/mc1s2/s4/dfw5129/data/LPDM_2010_fpbounds/"
                   "candidacy_more_towers/2010/01/GROUP1"]
PRIOR_PATH = "/mc1s2/s4/dfw5129/inversion_code/data_files"
OBS_PATH = "/mc1s2/s4/dfw5129/inversion"

FLUX_INTERVAL = 6
"""The interval at which fluxes become available in hours.

Fluxes are usually integrated forward from hourly input, but I can't
solve for that in a reasonable timeframe.

This determines both the input and the output time resolution as well
as what the inversion solves for.

Note
----
Must divide twenty-four.
"""
FLUX_RESOLUTION = 27
"""Resolution of fluxes and influence functions in kilometers."""
UNCERTAINTY_RESOLUTION_REDUCTION_FACTOR = 16
"""How much coarser uncertainty is than mean estimate in the x direction.

If we compute the uncertainty at full resolution, the resulting file
is huge, starting in the hundreds of terabytes for a month.
Coarsening the resolution for the uncertainties allows us to still
report uncertainties within current computing constraints.
"""
# 4: 2h49 wall 132GiB mem 3h57 cpu
# 3: 5h11 wall 140GiB mem 6h27 cpu
UNCERTAINTY_FLUX_RESOLUTION = (UNCERTAINTY_RESOLUTION_REDUCTION_FACTOR *
                               FLUX_RESOLUTION * 1e3)
"""Resolution of posterior uncertainties in meters."""
UNCERTAINTY_TEMPORAL_RESOLUTION = "7D"
"""The resolution at which the uncertainty is calculated and saved.

Higher resolution means the uncertainties will be more accurate.
"""

# Linear interpolation in space
OBS_FILES = glob.glob(os.path.join(
    OBS_PATH,
    "2010_07_[45]tower_{inter:02d}hr_{res:03d}km_"
    "LPDM_concentrations?.nc".format(
        inter=FLUX_INTERVAL, res=FLUX_RESOLUTION)))
CORR_FUN = "exp"
CORR_LEN = 200
TIME_CORR_FUN = "exp"
TIME_CORR_LEN = 21
FLUX_FILES = glob.glob(os.path.join(
    PRIOR_PATH,
    ("2010-07_osse_bio_priors_{interval:1d}h_{res:02d}km_noise_"
     "{corr_fun:s}{corr_len:d}km_"
     "{corr_fun_time:s}{corr_len_time:d}d_exp3h.nc").format(
        interval=FLUX_INTERVAL, corr_fun=CORR_FUN, corr_len=CORR_LEN,
        corr_fun_time=TIME_CORR_FUN, corr_len_time=TIME_CORR_LEN,
        res=FLUX_RESOLUTION)))
FLUX_FILES.sort()
OBS_FILES.sort()
INFLUENCE_FILES = [
    name
    for path in INFLUENCE_PATHS
    for name in glob.glob(os.path.join(
        path,
        "LPDM_2010_01_{flux_interval:02d}hrly_{res:03d}km_molar_footprints.nc4"
        .format(flux_interval=FLUX_INTERVAL, res=FLUX_RESOLUTION)))]

print("Flux files", FLUX_FILES)
print("Influence Files", INFLUENCE_FILES)

# tracers are:
#  diurnal bio, fossil, ocean, biomass burn, biofuel,
#  ship, posterior bio, empty, prior bio, empty
#    CMS posterior mole fractions are added to the first empty tracer,
#    and note the modified CMS posterior mole fraction file used for the
#     last tracer (prefix 'tsq')
TRUE_FLUX_NAME = "E_TRA7"
TRACER_NAME = "tracer_7_LPDM"
PRIOR_FLUX_NAME = TRUE_FLUX_NAME + "_noisy"
HOURS_PER_DAY = 24
DAYS_PER_WEEK = 7
FLUX_WINDOW = HOURS_PER_DAY * DAYS_PER_WEEK * 2
"""How long fluxes considered to have an influence.

Measured in hours.
Implemented by slicing out this much of the stored influence functions
for use as the linearized observation operator in the inversion.
"""
OBS_HOURS = (datetime.time(12), datetime.time(16))
"""Which observation times will be used in the inversion.

Assumed to be local solar. Should give afternoon hours for the domain.

I really hope I can assume this doesn't depend on latitude. That would
make this much more complicated.
"""
OBS_TIMES_PER_DAY = OBS_HOURS[1].hour - OBS_HOURS[0].hour
"""Observations used per site per day."""
CO2_MOLAR_MASS = 16 * 2 + 12.01
"""Molar mass of CO2 (g/mol).

Used to convert WRF fluxes to units expected by observation operator.
"""
DAYS_DROPPED_FROM_END = 1
"""Currently 1 to avoid problems with lack of fluxes in August."""
OBS_DAYS = 30
N_REALIZATIONS = 80
#  1    9m55 (80 realizations)    9m46
# 30 2h48m40 (80 realizations) 3h56m41
"""Number of days of obs to use."""
OBS_WINDOW = OBS_DAYS * OBS_TIMES_PER_DAY
"""Number of observation times."""
CO2_MOLAR_MASS_UNITS = cf_units.Unit("g/mol")
FLUX_UNITS = cf_units.Unit("mol/m^2/s")
BAD_SITES = ("WGC", "OSI")

FLUX_CHUNKS = HOURS_PER_DAY * 8 // FLUX_INTERVAL
# 48 51s
#  4 54s
#  2 4m23
"""How many flux times to treat at once.

Must be a multiple of day length.
"""
OBS_CHUNKS_ALL = 24
"""How many observations to load at once.

Must allow a few chunks of the influence function to be in memory at
once.  Will need to extend this if (N_OBS_TIMES * N_SITES) ** 2 arrays
stop fitting nicely in memory.
"""
OBS_CHUNKS_USED = 96
"""Obs chunks treated at once in inversion code.

Must also allow a few chunks to be loaded at once.
"""
REALIZATION_CHUNK = 20
NC_ENGINE = "netcdf4"


############################################################
# Utility functions.
def grouper(iterable, n, fillvalue=None):
    """Collect data into fixed-length chunks or blocks."""
    # grouper('ABCDEFG', 3, 'x') --> ABC DEF Gxx"
    args = [iter(iterable)] * n
    return itertools.zip_longest(*args, fillvalue=fillvalue)


def sort_key_to_consecutive(sequence):
    """Turn a list of sort keys into a list of consecutive numbers.

    Parameters
    ----------
    sequence: collections.Sequence
        The list to sort.

    Returns
    -------
    tuple
        ``argsort(sequence)``, I think
    """
    items = list(enumerate(sorted(sequence)))

    items.sort(key=lambda item: sequence.index(item[1]))
    return tuple(item[0] for item in items)


def flush_output_streams():
    """Flush stdout and stderr."""
    sys.stdout.flush()
    sys.stderr.flush()


def write_progress_message(msg):
    """Write the message to stdout with time.

    Parameters
    ----------
    msg: str
    """
    flush_output_streams()
    print(datetime.datetime.now(UTC).strftime("%c"), msg)
    flush_output_streams()


UTC = dateutil.tz.tzutc()
SECONDS_PER_HOUR = 3600

############################################################
# Read sizes from influence function file
TEST_DS = netCDF4.Dataset(INFLUENCE_FILES[0])

NX = len(TEST_DS.dimensions["dim_x"])
NY = len(TEST_DS.dimensions["dim_y"])
N_TIMES_BACK = len(TEST_DS.dimensions["time_before_observation"])

N_SITES = len(TEST_DS.dimensions["site"])
N_OBS_TIMES = len(TEST_DS.dimensions["observation_time"])

TEST_DS.close()
del TEST_DS

if N_TIMES_BACK < FLUX_WINDOW / FLUX_INTERVAL:
    raise ValueError("FLUX_WINDOW too long for file")

N_GRID_POINTS = NY * NX
STATE_SIZE = N_GRID_POINTS * FLUX_WINDOW

OBS_VEC_SIZE = N_SITES * OBS_WINDOW
OBS_VEC_TOTAL_SIZE = N_SITES * N_OBS_TIMES

############################################################
# Read influence functions
print("Days of obs used:", OBS_DAYS)

# Quadratic form in save_sum
# OPTIMAL_ELEMENTS 1e4, not changed in save_sum
# obs_chunk: 24: 96 flux_chunk 3 days
# 2 week flux window, 40 realizations in loaded noise
# 1* OPTIMAL_ELEMENTS**2
# OPTIMAL_ELEMENTS 5e4
# flux_chunk 3 days, obs_chunk 24: 96
# run under debugger
#  2 days obs:  2.5 min, 2.3min
#  4 days obs:  4.3 min
#  8 days obs:  9.5 min
# 16 days obs: 24.5 min
# 31 days obs: 83.3 min
#   8m for Kd, 75 to find HBH^T
INFLUENCE_DATASET = xarray.open_mfdataset(
    INFLUENCE_FILES,
    chunks=dict(observation_time=OBS_CHUNKS_ALL, site=1,
                time_before_observation=FLUX_CHUNKS,
                dim_y=NY, dim_x=NX),
    engine=NC_ENGINE,
).isel(
    observation_time=slice(DAYS_DROPPED_FROM_END * HOURS_PER_DAY,
                           (OBS_DAYS + DAYS_DROPPED_FROM_END) * HOURS_PER_DAY),
    time_before_observation=slice(0, FLUX_WINDOW // FLUX_INTERVAL))
OBS_TIME_INDEX = (INFLUENCE_DATASET.indexes["observation_time"].round("S") +
                  datetime.timedelta(days=181))
TIME_BACK_INDEX = (
    INFLUENCE_DATASET.indexes["time_before_observation"].round("S"))
INFLUENCE_DATASET.coords["observation_time"] = OBS_TIME_INDEX
INFLUENCE_DATASET.coords["time_before_observation"] = TIME_BACK_INDEX

FLUX_TIMES = (INFLUENCE_DATASET.coords["flux_time"] +
              np.array(datetime.timedelta(days=181),
                       dtype='m8[ns]'))
INFLUENCE_DATASET.coords["flux_time"] = FLUX_TIMES

INFLUENCE_FUNCTIONS = INFLUENCE_DATASET.H.astype(np.float32)
# Use site names as index/dim coord for site dim
INFLUENCE_FUNCTIONS.coords["site"] = np.char.decode(
    INFLUENCE_FUNCTIONS["site_names"].values, "ascii")

INFLUENCE_FUNCTIONS.coords["observation_time"] = OBS_TIME_INDEX

# NB: Remember to change frequency and time zone as necessary.
FLUX_START = (OBS_TIME_INDEX[-1] - TIME_BACK_INDEX[-1]).replace(hour=0)
if OBS_TIME_INDEX[0].hour != 0:
    FLUX_END = OBS_TIME_INDEX[0].replace(hour=0) + datetime.timedelta(days=1)
else:
    FLUX_END = OBS_TIME_INDEX[0]
FLUX_TIMES_INDEX = pd.date_range(
    FLUX_START, FLUX_END,
    freq="{flux_interval:d}H".format(flux_interval=FLUX_INTERVAL),
    tz="UTC", closed="right",
    name="flux_times")
N_FLUX_TIMES = len(FLUX_TIMES_INDEX)
assert N_FLUX_TIMES % 4 == 0

############################################################
# Set some constants based on the WRF file
with netCDF4.Dataset(FLUX_FILES[0]) as ds:
    WRF_PROJECTION = wrf.util.getproj(**wrf.util.get_proj_params(ds))
    WRF_CRS = WRF_PROJECTION.cartopy()

    # Alternate method
    # Currently broken for some reason.
    # WRF_CRS = wrf.get_cartopy(ds)

WRF_TOWER_COORDS = WRF_CRS.transform_points(
    WRF_CRS.as_geodetic(),
    INFLUENCE_FUNCTIONS.coords["site_lons"].values,
    INFLUENCE_FUNCTIONS.coords["site_lats"].values,
    INFLUENCE_FUNCTIONS.coords["site_heights"].values)
OBS_ROUGH_LEVEL = 11
"""Because I don't feel like destaggering the geopotential."""
OBS_ROUGH_SIGMA = 0.9486
"""Also eyeballed from a single time."""

print(datetime.datetime.now(UTC).strftime("%c"),
      "Have constants, getting priors")
############################################################
# Read prior fluxes
FLUX_DATASET = xarray.open_mfdataset(
    FLUX_FILES,
    chunks=dict(dim_x=NX, dim_y=NY,
                flux_time=FLUX_CHUNKS,
                realization=REALIZATION_CHUNK),
    concat_dim="flux_time",
    engine=NC_ENGINE,
).isel(realization=slice(0, N_REALIZATIONS))

OBS_FILES_4 = [name for name in OBS_FILES if "4tower" in name]
OBS_FILES_5 = [name for name in OBS_FILES if "5tower" in name]

OBS_DATASET_4 = xarray.open_mfdataset(
    OBS_FILES_4,
    chunks=dict(forecast_reference_time=OBS_CHUNKS_USED),
    engine=NC_ENGINE,
)
OBS_DATASET_5 = xarray.open_mfdataset(
    OBS_FILES_5,
    chunks=dict(forecast_reference_time=OBS_CHUNKS_USED),
    engine=NC_ENGINE,
)
OBS_DATASET = xarray.concat([OBS_DATASET_4, OBS_DATASET_5],
                            dim="dim1")

write_progress_message("Have obs, normalizing")

wrf_times = OBS_DATASET.indexes["forecast_reference_time"].round("S")
OBS_DATASET.coords["forecast_reference_time"] = wrf_times

print(OBS_DATASET.dims, OBS_DATASET.coords)
OBS_DATASET.coords["site"] = list(
    map(lambda x: x.decode("ascii"),
        OBS_DATASET["name_of_observation_site"].values))
OBS_DATASET = (
    OBS_DATASET
    .set_index(dim1="site")
    .rename(dict(dim1="site"))
)
del OBS_DATASET.coords["name_of_observation_site"]
print(OBS_DATASET.dims, OBS_DATASET.coords)
# Assign a few more coords and pull out only the fluxes we need.
FLUX_DATASET = FLUX_DATASET.sel(flux_time=FLUX_TIMES_INDEX.tz_convert(None))
N_REALIZATIONS = len(FLUX_DATASET.indexes["realization"])

WRF_DX = FLUX_DATASET.attrs["DX"]

TRUE_FLUXES = FLUX_DATASET.get(["E_TRA{:d}".format(i + 1)
                                for i in range(10)])
TRUE_FLUXES_MATCHED = TRUE_FLUXES
# for flux_part, flux_orig in zip(
#         TRUE_FLUXES_MATCHED.data_vars.values(),
#         TRUE_FLUXES.data_vars.values()):
#     unit = (cf_units.Unit(flux_orig.attrs["units"]) *
#             CO2_MOLAR_MASS_UNITS)
#     # For whatever reason this is backwards from the conversion
#     # factors used elsewhere.
#     flux_part *= (unit / FLUX_UNITS).convert(1, 1)
#     flux_part.attrs["units"] = str(FLUX_UNITS)

PRIOR_FLUXES = FLUX_DATASET.get(["E_TRA{:d}_noisy".format(i + 1)
                                 for i in (6,)])
PRIOR_FLUXES_MATCHED = PRIOR_FLUXES
# for flux_part, flux_orig in zip(
#         PRIOR_FLUXES_MATCHED.data_vars.values(),
#         PRIOR_FLUXES.data_vars.values()):
#     unit = (cf_units.Unit(flux_orig.attrs["units"]) *
#             CO2_MOLAR_MASS_UNITS)
#     # For whatever reason this is backwards from the conversion
#     # factors used elsewhere.
#     flux_part *= (unit / FLUX_UNITS).convert(1, 1)
#     flux_part.attrs["units"] = str(FLUX_UNITS)

WRF_OBS = OBS_DATASET.get(
    ["tracer_{:d}_LPDM".format(i + 1)
     for i in (1, 6, 8)])
WRF_OBS_MATCHED = WRF_OBS.rename(dict(
    forecast_reference_time="observation_time"))
WRF_OBS_SITE = WRF_OBS_MATCHED
print(WRF_OBS_MATCHED.dims, WRF_OBS_MATCHED.coords)

WRF_OBS_START = WRF_OBS_MATCHED.indexes["observation_time"][0]
WRF_OBS_INTERVAL = (WRF_OBS_START -
                    WRF_OBS_MATCHED.indexes["observation_time"][1])

write_progress_message("Getting solar times")
############################################################
# Get time zone representing local solar time for each site
LOCAL_TIME_ZONES = list(map(
    dateutil.tz.tzoffset,
    ("Local time for {name!s}".format(name=name)
     for name in INFLUENCE_FUNCTIONS.coords["site"].values),
    [round(offset_hr * SECONDS_PER_HOUR)
     for offset_hr in INFLUENCE_FUNCTIONS.coords["site_lons"].values / 15]))

print(datetime.datetime.now(UTC).strftime("%c"),
      "Converting influence function to have alignment necessary for H")
############################################################
# Do the inversion
############################################################
# The Kalman filter version subtracts an hour from these. Why?
obs_times = (INFLUENCE_FUNCTIONS.indexes["observation_time"][::-1])

############################################################
# Align observation flux times
# Take care of missing obs
# Also subsetting for late afternoon steady convective boundary layer
# takes roughly 11 min.
# Takes 6 min with everything in memory
# Two minutes with big chunks?
site_obs_index = []
write_progress_message("Selecting observations")
for i, site in enumerate(INFLUENCE_FUNCTIONS.indexes["site"]):
    if site in BAD_SITES:
        continue
    local_times = pd.Index([
        obs_time.tz_localize(UTC)
        .tz_convert(LOCAL_TIME_ZONES[i])
        for obs_time in obs_times], name="local_times")

    # np.where is designed for multi-dimensional arrays
    site_obs_index.extend(zip(
        np.where((OBS_HOURS[0] < local_times.time) &
                 (local_times.time < OBS_HOURS[1]))[0],
        itertools.repeat(site)))
obs_index, site_index = zip(*site_obs_index)
site_index = np.array(list(site_index))
pd_obs_index = obs_times[list(obs_index)]
site_obs_pd_index = pd.MultiIndex.from_tuples(
    list(zip(site_index, pd_obs_index)), names=("site", "observation_time"))

print(datetime.datetime.now(UTC).strftime("%c"),
      "Aligning flux times in influence function")
flush_output_streams()
dimension_order = [item for item in INFLUENCE_FUNCTIONS.dims]
dimension_order.insert(dimension_order.index("time_before_observation"),
                       "flux_time")
dimension_order.insert(dimension_order.index("observation_time"),
                       "observation")
dimension_order = tuple(dimension_order)
aligned_influences = xarray.concat(
    [here_infl.set_index(
        time_before_observation="flux_time").rename(
            dict(time_before_observation="flux_time"))
     for here_infl in INFLUENCE_FUNCTIONS.sel(
         site=xarray.DataArray(site_index, name="observation",
                               dims=dict(observation=site_obs_pd_index)),
         observation_time=xarray.DataArray(
             pd_obs_index, name="observation",
             dims=dict(observation=site_obs_pd_index)
         )
    )],
    "observation").set_index(
    observation=("observation_time", "site"))
print(datetime.datetime.now(UTC).strftime("%c"),
      "Aligned flux times in influence function, "
      "aligning fluxes with influence function")
flush_output_streams()
aligned_influences, aligned_true_fluxes, aligned_prior_fluxes = (
    xarray.align(
        aligned_influences,
        TRUE_FLUXES_MATCHED[TRUE_FLUX_NAME],
        PRIOR_FLUXES_MATCHED[PRIOR_FLUX_NAME],
        exclude=("dim_x", "dim_y"),
        join="outer", copy=False))
print(datetime.datetime.now(UTC).strftime("%c"),
      "Aligned fluxes and influence function")
flush_output_streams()
aligned_true_fluxes = aligned_true_fluxes.transpose(
    "flux_time", "dim_y", "dim_x")
aligned_prior_fluxes = aligned_prior_fluxes.transpose(
    "flux_time", "dim_y", "dim_x", "realization")
aligned_influences = aligned_influences.transpose(
    "observation", "flux_time", "dim_y", "dim_x")
write_progress_message("Rechunked to square")
aligned_influences = aligned_influences.fillna(0)
aligned_true_fluxes.astype(np.float32).load()
aligned_prior_fluxes.astype(np.float32).load()
aligned_influences.astype(np.float32).load()
write_progress_message("Loaded data")

# 23 min for seven towers over a month
# 11 min next run
# This includes the realignment time deferred with dask above
sparse_influences = sparse.COO(aligned_influences.values)
aligned_influences.data = da.asarray(sparse_influences)

print(datetime.datetime.now(UTC).strftime("%c"), "Converted to COO")
flush_output_streams()

posterior_var_atts = aligned_prior_fluxes.attrs.copy()
posterior_var_atts.update(dict(
    long_name="posterior_fluxes",
    units=PRIOR_FLUXES_MATCHED[PRIOR_FLUX_NAME].attrs["units"],
    description="posterior fluxes using dask for a month",
    origin="OI using dask for a month",
    prior_flux_name=PRIOR_FLUX_NAME,
    flux_window=FLUX_WINDOW,
    observation_window=OBS_WINDOW,
    ancillary_variables="reduced_posterior_covariance",
))
increment_var_atts = aligned_prior_fluxes.attrs.copy()
increment_var_atts.update(dict(
    long_name="flux_increment",
    units=PRIOR_FLUXES_MATCHED[PRIOR_FLUX_NAME].attrs["units"],
    description="Change from prior to posterior using dask",
    origin="OI and dask",
    flux_window=FLUX_WINDOW,
    observation_window=OBS_WINDOW))
posterior_global_atts = cf_acdd.global_attributes_dict()
posterior_global_atts.update(dict(
    title="Posterior fluxes",
    summary="Posterior fluxes",
    creator_institution="PSU Department of Meteorology",
    product_version="v0.0.0.dev0",
    cdm_data_type="grid",
    institution="PSU Department of Meteorology",
    source="Test inversion using OI for a monthlong window",
    external_variables="reduced_posterior_covariance reduced_prior_covariance",
))

############################################################
# Define correlation constants and get covariances
# Constants for inversion
write_progress_message("Getting covariances")
CORRELATION_LENGTH = 1000
GRID_RESOLUTION = 27
spatial_correlations = (
    atmos_flux_inversion.correlations.HomogeneousIsotropicCorrelation.
    from_function(
        atmos_flux_inversion.correlations.ExponentialCorrelation(
            CORRELATION_LENGTH / GRID_RESOLUTION),
        (len(TRUE_FLUXES_MATCHED.coords["dim_y"]),
         len(TRUE_FLUXES_MATCHED.coords["dim_x"])),
        is_cyclic=False))
# spatial_correlation_remapper = np.full(
#     # Grid points at full resolution, grid points at reduced resolution
#     (spatial_correlations.shape[0], 1),
#     # 1/Number of gridpoints combined in above mapping
#     1. / spatial_correlations.shape[0])
# # reduced_spatial_correlations = (
# #     spatial_correlation_remapper.dot(
# #         spatial_correlations.dot(spatial_correlation_remapper)))
import atmos_flux_inversion.remapper
spatial_obs_op_remapper, spatial_correlation_remapper = (
    atmos_flux_inversion.remapper.get_remappers(
        (len(TRUE_FLUXES_MATCHED.coords["dim_y"]),
         len(TRUE_FLUXES_MATCHED.coords["dim_x"])),
        UNCERTAINTY_RESOLUTION_REDUCTION_FACTOR))
REDUCED_NY, REDUCED_NX = spatial_correlation_remapper.shape[:2]
REDUCED_N_GRID_POINTS = REDUCED_NY * REDUCED_NX
write_progress_message("Have spatial correlations")

HOURLY_FLUX_TIMESCALE = 3
INTERVALS_PER_DAY = HOURS_PER_DAY // FLUX_INTERVAL
hour_correlations = (
    atmos_flux_inversion.correlations.HomogeneousIsotropicCorrelation.
    from_function(
        atmos_flux_inversion.correlations.ExponentialCorrelation(
            HOURLY_FLUX_TIMESCALE / FLUX_INTERVAL),
        (INTERVALS_PER_DAY,),
        is_cyclic=True))
hour_correlations_matrix = hour_correlations.dot(np.eye(
    hour_correlations.shape[0]))
write_progress_message("Have hourly correlations")
DAILY_FLUX_TIMESCALE = 7
DAILY_FLUX_FUN = "exp"
day_correlations = (
    atmos_flux_inversion.correlations.make_matrix(
        atmos_flux_inversion.correlations.ExponentialCorrelation(
            DAILY_FLUX_TIMESCALE
        ),
        (len(aligned_prior_fluxes.indexes["flux_time"]) *
         FLUX_INTERVAL // HOURS_PER_DAY,)))
write_progress_message("Have daily correlations")
temporal_correlations = kron(
    day_correlations,
    hour_correlations_matrix
).astype(np.float32)
print("Temporal:", type(temporal_correlations))
temporal_correlation_ds = xarray.DataArray(
    temporal_correlations,
    dict(flux_time=aligned_prior_fluxes.indexes["flux_time"].values,
         flux_time_adjoint=aligned_prior_fluxes.indexes["flux_time"].values),
    ("flux_time", "flux_time_adjoint"),
    "temporal_correlations",
    dict(long_name="temporal_correlations",
         units="dimensionless")
)
# Mean of fluxes, so sum of variances over square of number of
# elements in the group.  The number of rows and columns for each
# group will each be the number of elements in that group.
reduced_temporal_correlation_ds = (
    temporal_correlation_ds
    .resample(flux_time=UNCERTAINTY_TEMPORAL_RESOLUTION).mean("flux_time")
    .resample(flux_time_adjoint=UNCERTAINTY_TEMPORAL_RESOLUTION).mean(
        "flux_time_adjoint"
    )
)
write_progress_message("Have temporal correlations")
print(reduced_temporal_correlation_ds.values)
flush_output_streams()

full_correlations = kronecker_product(
    temporal_correlations,
    spatial_correlations)
print("Full:", type(full_correlations))
write_progress_message("Have combined correlations")

# I would like to add a fixed minimum at some point.
# full stds would then be sqrt(fixed^2 + varying^2)
# average seasonal variation (or some fraction thereof) might work.
# x2 since MsTMIP spread does not represent full uncertainty
# x5 since MsTMIP spread only represents monthly values and this uses sub-daily
# x10 matches model-model for Raczka for 200km/21d
# x4 matches model-model for 1000km/7d
FLUX_VARIANCE_VARYING_FRACTION = 4.
flux_std_pattern = xarray.open_dataset(
    "../data_files/2010_MsTMIP_flux_std.nc4",
    engine=NC_ENGINE
).get(
    ["E_TRA{:d}".format(i + 1) for i in range(1)]
).sel(
    Time=reduced_temporal_correlation_ds.indexes["flux_time"]
).mean(
    dim="Time",
    keep_attrs=True,
)

# Ensure units work out
for flux_part in flux_std_pattern.data_vars.values():
    unit = (cf_units.Unit(flux_part.attrs["units"]))
    if unit is not FLUX_UNITS:
        flux_part *= unit.convert(1, FLUX_UNITS)
        flux_part.attrs["units"] = str(FLUX_UNITS)

# flux_stds = (
#     FLUX_VARIANCE_VARYING_FRACTION *
#     flux_std_pattern["E_TRA1"].rolling(
#         center=True, min_periods=3, Time=21 * 8
#     ).mean(dim="Time").sel(
#         Time=temporal_correlation_ds.indexes["flux_time"]
#     ).data)
reduced_flux_stds = (
    FLUX_VARIANCE_VARYING_FRACTION *
    flux_std_pattern["E_TRA1"].data.astype(np.float32)
)
write_progress_message("Have standard deviations")

spatial_covariance = (
    atmos_flux_inversion.covariances.CorrelationStandardDeviation(
        spatial_correlations, reduced_flux_stds
    )
)
write_progress_message("Have full spatial covariance")

reduced_spatial_covariance = spatial_correlation_remapper.reshape(
    REDUCED_N_GRID_POINTS, N_GRID_POINTS
).dot(
    spatial_covariance.dot(
        spatial_correlation_remapper.reshape(
            REDUCED_N_GRID_POINTS, N_GRID_POINTS
        ).T
    )
)
write_progress_message("Have reduced spatial covariance")

write_progress_message("Have spatial covariances")
print(reduced_spatial_covariance)
flush_output_streams()

######################################################################
# Get an observation operator for the month
#
# To treat the flux as a mean, we need to sum the influence function
# spatial_obs_op_remapper_ds = xarray.DataArray(
#     spatial_obs_op_remapper,
#     dict(
#     ("reduced_dim_y", "reduced_dim_x", "dim_y", "dim_x"),
#     "spatial_obs_op_remapper_ds",
# )

reduced_influences = (
    aligned_influences
    .groupby_bins(
        "dim_x",
        pd.interval_range(
            0.,
            (aligned_influences.indexes["dim_x"][-1] +
             UNCERTAINTY_FLUX_RESOLUTION),
            freq=UNCERTAINTY_FLUX_RESOLUTION,
            closed="left")
        # np.arange(
        #     -1,
        #     (aligned_influences.indexes["dim_x"][-1] +
        #      UNCERTAINTY_FLUX_RESOLUTION),
        #     UNCERTAINTY_FLUX_RESOLUTION),
    ).sum("dim_x")
    .groupby_bins(
        "dim_y",
        pd.interval_range(
            0,
            (aligned_influences.indexes["dim_y"][-1] +
             UNCERTAINTY_FLUX_RESOLUTION),
            freq=UNCERTAINTY_FLUX_RESOLUTION, closed="left")
        # np.arange(
        #     -1,
        #      (aligned_influences.indexes["dim_y"][-1] +
        #       UNCERTAINTY_FLUX_RESOLUTION),
        #      UNCERTAINTY_FLUX_RESOLUTION),
    ).sum("dim_y")
    .resample(flux_time=UNCERTAINTY_TEMPORAL_RESOLUTION).sum("flux_time")
).rename(dim_x_bins="reduced_dim_x", dim_y_bins="reduced_dim_y",
         flux_time="reduced_flux_time")
sparse_reduced_influences_coords = sparse_influences.coords.copy()
# dim 0 is obs
# dim 1 is flux_time
assert UNCERTAINTY_TEMPORAL_RESOLUTION == "1W"
sparse_reduced_influences_coords[1, :] //= 7 * INTERVALS_PER_DAY
# dims 2 and 3 are y and x
sparse_reduced_influences_coords[2:, :] //= UNCERTAINTY_RESOLUTION_REDUCTION_FACTOR
reduced_influences_sparse = sparse.COO(
    sparse_reduced_influences_coords,
    sparse_influences.data.astype(np.float32)
)
del sparse_reduced_influences_coords

print(datetime.datetime.now(UTC).strftime("%c"),
      "Have reduced influence for covariance calculation.")
flush_output_streams()

prior_covariance = kronecker_product(
    temporal_correlations,
    spatial_covariance)
# Yay separability!
reduced_prior_covariance = kron(
    reduced_temporal_correlation_ds.data,
    reduced_spatial_covariance)
print("Covariance:", type(prior_covariance))
write_progress_message("Have covariances")
print(reduced_prior_covariance)
flush_output_streams()

# I realize this isn't quite the intended use for OBS_CHUNK
prior_fluxes = aligned_prior_fluxes.transpose(
    "flux_time", "dim_y", "dim_x", "realization")
write_progress_message("Have prior noise")

# TODO: use actual heights
here_obs = WRF_OBS_SITE[TRACER_NAME].sel(
    observation_time=xarray.DataArray(
        pd_obs_index,
        name="observation",
        dims=dict(observation=site_obs_pd_index)),
    site=xarray.DataArray(
        site_index,
        name="observation",
        dims=dict(observation=site_obs_pd_index)),
).rename(dict(projection_x_coordinate="tower_x",
              projection_y_coordinate="tower_y")).astype(np.float32)
print(here_obs)

OBSERVATION_STD = 2.
"""Standard deviation of observation transport error

This assumes similar deviations can be expected at each site.

Representativeness error from Gerbig et al 2003 for 27 km is .2 ppm
Ken says transport error is usually given as O(2-3ppm)
"""
OBS_CORR_FUN = atmos_flux_inversion.correlations.ExponentialCorrelation(3)
"""Temporal correlations in observation error.

Mostly reflects transport error.  Given in units of obs_time.
Since the input is hourly this is a three-hour decay time.
"""
OBS_INTERVAL = np.array(1, dtype='m8[h]')
observation_covariance = OBS_CORR_FUN(
    abs(pd_obs_index[:, np.newaxis] - pd_obs_index[np.newaxis, :]) /
    OBS_INTERVAL)
# Assumes no correlations between observations.
observation_covariance[
    site_index[:, np.newaxis] != site_index[np.newaxis, :]] = 0
observation_covariance *= OBSERVATION_STD ** 2
observation_covariance = asarray(observation_covariance).astype(np.float32)
obs_diag_index = np.arange(observation_covariance.shape[0])
# Add representativeness and instrument errors
observation_covariance[obs_diag_index, obs_diag_index] += 0.4 ** 2 + 0.1 ** 2

used_observation_vals = (
    here_obs.data[:, np.newaxis] +
    gaussian_noise(observation_covariance, N_REALIZATIONS).T.reshape(
        here_obs.shape + (N_REALIZATIONS,))).astype(np.float32).persist()
used_observations = xarray.DataArray(
    used_observation_vals,
    here_obs.coords,
    here_obs.dims + ("realization",),
    "pseudo_observations",
    dict(
        observation_standard_deviation=OBSERVATION_STD,
        observation_correlation_time=OBS_CORR_FUN._length)
).rename(dict(longitude_0="tower_lon", latitude_0="tower_lat"))
used_observations.coords["realization"] = range(N_REALIZATIONS)
used_observations.coords["realization"].attrs.update(dict(
    standard_name="realization"))
write_progress_message("Have observation noise")

print(datetime.datetime.now(UTC).strftime("%c"),
      "Got covariance parts, getting posterior")
flush_output_streams()
assert sparse_influences.shape == (
    aligned_influences.shape[0], N_FLUX_TIMES, NY, NX
)
assert reduced_influences_sparse.shape == reduced_influences.shape
posterior, reduced_posterior_covariances = (
    atmos_flux_inversion.optimal_interpolation.save_sum(
        aligned_prior_fluxes.values.reshape(
            N_GRID_POINTS * len(aligned_prior_fluxes.indexes["flux_time"]),
            N_REALIZATIONS).astype(np.float32),
        prior_covariance,
        used_observations.values.astype(np.float32),
        observation_covariance.astype(np.float32),
        sparse_influences.reshape((aligned_influences.shape[0],
                                   np.prod(aligned_influences.shape[-3:]))).astype(np.float32),
        reduced_prior_covariance,
        reduced_influences_sparse.reshape((reduced_influences.shape[0],
                                           np.prod(reduced_influences.shape[-3:]))).astype(np.float32)
    )
)
print(datetime.datetime.now(UTC).strftime("%c"),
      "Have posterior values, making dataset")
flush_output_streams()

posterior = posterior.reshape(aligned_prior_fluxes.shape)
posterior_ds = xarray.Dataset(
    dict(posterior=(aligned_prior_fluxes.dims, posterior,
                    posterior_var_atts),
         prior=(aligned_prior_fluxes.dims, aligned_prior_fluxes,
                aligned_prior_fluxes.attrs),
         truth=(aligned_true_fluxes.dims, aligned_true_fluxes,
                aligned_true_fluxes.attrs),
         ),
    aligned_prior_fluxes.coords,
    posterior_global_atts)
posterior_ds["pseudo_observations"] = used_observations
print(datetime.datetime.now(UTC).strftime("%c"),
      "Have posterior structure, evaluating and writing")
flush_output_streams()

encoding = {name: {"_FillValue": -99}
            for name in posterior_ds.data_vars}
encoding.update({name: {"_FillValue": None}
                 for name in posterior_ds.coords})

posterior_ds.to_netcdf(
    ("2010-07_monthly_inversion_{flux_interval:02d}h_027km_"
     "noise{ncorr_fun:s}{ncorr_len:d}km{ncorr_fun_time:s}{ncorr_len_time:d}d_"
     "icov{icorr_fun:s}{icorr_len:d}km{icorr_fun_time:s}{icorr_len_time:d}d_"
<<<<<<< HEAD
     "sparse_output_dense_spatial_corr.nc4")
=======
     "output.nc4")
>>>>>>> b08ff0a1
    .format(flux_interval=FLUX_INTERVAL, ncorr_fun=CORR_FUN,
            ncorr_len=CORR_LEN, icorr_len=CORRELATION_LENGTH, icorr_fun="exp",
            icorr_len_time=DAILY_FLUX_TIMESCALE, icorr_fun_time=DAILY_FLUX_FUN,
            ncorr_fun_time=TIME_CORR_FUN, ncorr_len_time=TIME_CORR_LEN),
    encoding=encoding, engine=NC_ENGINE, mode="w")
write_progress_message("Wrote posterior")


write_progress_message(
    "Finding posterior covariance without corrections for "
    "aggregation error"
)

infl_fun_red = reduced_influences.stack(
    fluxes=("reduced_flux_time", "reduced_dim_y",
            "reduced_dim_x")
).values
B_HT_red = reduced_prior_covariance.dot(infl_fun_red.T)
red_post_cov_no_agg = reduced_prior_covariance - B_HT_red.dot(
    atmos_flux_inversion.linalg.solve(
        infl_fun_red.dot(B_HT_red) + observation_covariance,
        B_HT_red.T
    )
)
write_progress_message(
    "Found reduced posterior covariance without "
    "aggregation error approximations"
)

posterior_covariance_ds = xarray.Dataset(
    dict(
        reduced_posterior_covariance=(
            ("reduced_flux_time_adjoint",
             "reduced_dim_y_adjoint",
             "reduced_dim_x_adjoint",
             "reduced_flux_time",
             "reduced_dim_y",
             "reduced_dim_x",
             ),
            reduced_posterior_covariances.reshape(
                reduced_temporal_correlation_ds.shape[0],
                reduced_influences.shape[2],
                reduced_influences.shape[3],
                reduced_temporal_correlation_ds.shape[1],
                reduced_influences.shape[2],
                reduced_influences.shape[3]
            ),
            dict(
                standard_name=("surface_upward_mole_flux_of_carbon_dioxide "
                               "standard_error"),
                standard_error_multiplier=1.,
                long_name=(
                    "reduced_covariance_matrix_for_posterior_fluxes_full_HBHT"
                ),
                units=(FLUX_UNITS ** 2).format(),
                description=textwrap.dedent("""\
                Reduced-resolution approximation to the posterior
                covariance matrix, with no attempt to account for the
                increased aggregation error due to the increased
                resolution.
                """),
            ),
        ),
        reduced_posterior_covariance_no_aggregation=(
            ("reduced_flux_time_adjoint",
             "reduced_dim_y_adjoint",
             "reduced_dim_x_adjoint",
             "reduced_flux_time",
             "reduced_dim_y",
             "reduced_dim_x",
             ),
            red_post_cov_no_agg.reshape(
                reduced_temporal_correlation_ds.shape[0],
                reduced_influences.shape[2],
                reduced_influences.shape[3],
                reduced_temporal_correlation_ds.shape[1],
                reduced_influences.shape[2],
                reduced_influences.shape[3]
            ),
            dict(
                standard_name=("surface_upward_mole_flux_of_carbon_dioxide "
                               "standard_error"),
                standard_error_multiplier=1.,
                long_name=(
                    "reduced_covariance_matrix_for_posterior_fluxes_red_HBHT"
                ),
                units=(FLUX_UNITS ** 2).format(),
                description=textwrap.dedent("""\
                Reduced-resolution approximation to the posterior
                covariance matrix, with no attempt to account for the
                increased aggregation error due to the increased
                resolution.
                """),
            ),
        ),
        reduced_prior_covariance=(
            ("reduced_flux_time_adjoint",
             "reduced_dim_y_adjoint",
             "reduced_dim_x_adjoint",
             "reduced_flux_time",
             "reduced_dim_y",
             "reduced_dim_x",
             ),
            reduced_prior_covariance.reshape(
                reduced_temporal_correlation_ds.shape[0],
                reduced_influences.shape[2],
                reduced_influences.shape[3],
                reduced_temporal_correlation_ds.shape[1],
                reduced_influences.shape[2],
                reduced_influences.shape[3]
            ),
            dict(
                standard_name=("surface_upward_mole_flux_of_carbon_dioxide "
                               "standard_error"),
                standard_error_multiplier=1.,
                long_name="reduced_covariance_matrix_for_prior_fluxes",
                units=(FLUX_UNITS ** 2).format(),
            ),
        ),
    ),
    dict(
        reduced_flux_time=(
            reduced_temporal_correlation_ds.coords["flux_time"].values
        ),
        reduced_flux_time_adjoint=(
            reduced_temporal_correlation_ds.coords["flux_time_adjoint"].values
        ),
        wrf_proj=((), -1, WRF_PROJECTION.cf()),
    ),
    posterior_global_atts
)

RED_DIM_Y = reduced_influences.indexes["reduced_dim_y"]
posterior_covariance_ds.coords["reduced_dim_y"] = RED_DIM_Y.left
posterior_covariance_ds.coords["reduced_dim_y_bnds"] = (
    ("reduced_dim_y", "bnds2"),
    np.vstack([RED_DIM_Y.left, RED_DIM_Y.right]).T,
    dict(closed="left")
)
posterior_covariance_ds.coords["reduced_dim_y"].attrs.update(
    aligned_influences.coords["dim_y"].attrs)
posterior_covariance_ds.coords["reduced_dim_y"].attrs.update(
    dict(bounds="reduced_dim_y_bnds",
         adjoint="reduced_dim_y_adjoint"))

RED_DIM_X = reduced_influences.indexes["reduced_dim_x"]
posterior_covariance_ds.coords["reduced_dim_x"] = RED_DIM_X.left
posterior_covariance_ds.coords["reduced_dim_x_bnds"] = (
    ("reduced_dim_x", "bnds2"),
    np.vstack([RED_DIM_X.left, RED_DIM_X.right]).T,
    dict(closed="left"))
posterior_covariance_ds.coords["reduced_dim_x"].attrs.update(
    aligned_influences.coords["dim_x"].attrs)
posterior_covariance_ds.coords["reduced_dim_x"].attrs.update(
    dict(bounds="reduced_dim_x_bnds",
         adjoint="reduced_dim_x"))

posterior_covariance_ds.coords["reduced_dim_y_adjoint"] = (
    posterior_covariance_ds.coords["reduced_dim_y"].values)
posterior_covariance_ds.coords["reduced_dim_y_adjoint_bnds"] = (
    ("reduced_dim_y", "bnds2"),
    np.vstack([RED_DIM_Y.left, RED_DIM_Y.right]).T,
    dict(closed="left")
)
posterior_covariance_ds.coords["reduced_dim_y_adjoint"].attrs.update(
    aligned_influences.coords["dim_y"].attrs)
posterior_covariance_ds.coords["reduced_dim_y_adjoint"].attrs.update(
    dict(bounds="reduced_dim_y_adjoint_bnds",
         adjoint="reduced_dim_y"))

posterior_covariance_ds.coords["reduced_dim_x_adjoint"] = (
    posterior_covariance_ds.coords["reduced_dim_x"].values)
posterior_covariance_ds.coords["reduced_dim_x_adjoint_bnds"] = (
    ("reduced_dim_x", "bnds2"),
    np.vstack([RED_DIM_X.left, RED_DIM_X.right]).T,
    dict(closed="left"))
posterior_covariance_ds.attrs.update(
    dict(title="posterior_flux_uncertainty",
         summary="Covariance matrices for prior and posterior fluxes.",
         )
)

encoding = {name: {"_FillValue": -99}
            for name in posterior_covariance_ds.data_vars}
encoding.update({name: {"_FillValue": None}
                 for name in posterior_covariance_ds.coords})

posterior_covariance_ds.to_netcdf(
    ("2010-07_monthly_inversion_{flux_interval:02d}h_027km_"
     "noise{ncorr_fun:s}{ncorr_len:d}km{ncorr_fun_time:s}{ncorr_len_time:d}d_"
     "icov{icorr_fun:s}{icorr_len:d}km{icorr_fun_time:s}{icorr_len_time:d}d_"
<<<<<<< HEAD
     "{cov_res:d}km_{cov_tres:s}_covariance_output_dense_spatial_corr_sparse.nc4")
=======
     "{cov_res:d}km_{cov_tres:s}_covariance_output.nc4")
>>>>>>> b08ff0a1
    .format(flux_interval=FLUX_INTERVAL, ncorr_fun=CORR_FUN,
            ncorr_len=CORR_LEN, icorr_len=CORRELATION_LENGTH, icorr_fun="exp",
            icorr_len_time=DAILY_FLUX_TIMESCALE, icorr_fun_time=DAILY_FLUX_FUN,
            ncorr_fun_time=TIME_CORR_FUN, ncorr_len_time=TIME_CORR_LEN,
            cov_res=int(UNCERTAINTY_FLUX_RESOLUTION // 1e3),
            cov_tres=UNCERTAINTY_TEMPORAL_RESOLUTION),
    encoding=encoding, engine=NC_ENGINE, mode="w")
write_progress_message("Wrote posterior covariance")
# UNCERTAINTY_FLUX_RESOLUTION UNCERTAINTY_TEMPORAL_RESOLUTION<|MERGE_RESOLUTION|>--- conflicted
+++ resolved
@@ -898,11 +898,7 @@
     ("2010-07_monthly_inversion_{flux_interval:02d}h_027km_"
      "noise{ncorr_fun:s}{ncorr_len:d}km{ncorr_fun_time:s}{ncorr_len_time:d}d_"
      "icov{icorr_fun:s}{icorr_len:d}km{icorr_fun_time:s}{icorr_len_time:d}d_"
-<<<<<<< HEAD
      "sparse_output_dense_spatial_corr.nc4")
-=======
-     "output.nc4")
->>>>>>> b08ff0a1
     .format(flux_interval=FLUX_INTERVAL, ncorr_fun=CORR_FUN,
             ncorr_len=CORR_LEN, icorr_len=CORRELATION_LENGTH, icorr_fun="exp",
             icorr_len_time=DAILY_FLUX_TIMESCALE, icorr_fun_time=DAILY_FLUX_FUN,
@@ -1094,11 +1090,7 @@
     ("2010-07_monthly_inversion_{flux_interval:02d}h_027km_"
      "noise{ncorr_fun:s}{ncorr_len:d}km{ncorr_fun_time:s}{ncorr_len_time:d}d_"
      "icov{icorr_fun:s}{icorr_len:d}km{icorr_fun_time:s}{icorr_len_time:d}d_"
-<<<<<<< HEAD
-     "{cov_res:d}km_{cov_tres:s}_covariance_output_dense_spatial_corr_sparse.nc4")
-=======
-     "{cov_res:d}km_{cov_tres:s}_covariance_output.nc4")
->>>>>>> b08ff0a1
+     "{cov_res:d}km_{cov_tres:s}_covariance_output_sparse.nc4")
     .format(flux_interval=FLUX_INTERVAL, ncorr_fun=CORR_FUN,
             ncorr_len=CORR_LEN, icorr_len=CORRELATION_LENGTH, icorr_fun="exp",
             icorr_len_time=DAILY_FLUX_TIMESCALE, icorr_fun_time=DAILY_FLUX_FUN,
