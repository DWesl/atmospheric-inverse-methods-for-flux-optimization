--- conflicted
+++ resolved
@@ -305,13 +305,9 @@
 plots.axes[0, 2].set_title("Final estimate")
 
 plots.fig.savefig("{year:04d}-{month:02d}_osse_realization.png".format(
-<<<<<<< HEAD
-    year=YEAR, month=MONTH))
-=======
-        year=YEAR, month=MONTH), dpi=400)
+    year=YEAR, month=MONTH), dpi=400)
 plots.fig.savefig("{year:04d}-{month:02d}_osse_realization.pdf".format(
-        year=YEAR, month=MONTH))
->>>>>>> 42a49d6b
+    year=YEAR, month=MONTH))
 plt.close(plots.fig)
 
 ############################################################
@@ -357,12 +353,8 @@
 
 ############################################################
 # Plot gain over time
-<<<<<<< HEAD
-gain = 1 - (da.fabs(differences.sel(type="Posterior")) /
-            da.fabs(differences.sel(type="Prior")))
-=======
-gain = 1 - da.fabs(differences.sel(type="Final estimate")) / da.fabs(differences.sel(type="First estimate"))
->>>>>>> 42a49d6b
+gain = 1 - (da.fabs(differences.sel(type="Final estimate")) /
+            da.fabs(differences.sel(type="First estimate")))
 gain.attrs["long_name"] = "inversion_gain"
 gain.attrs["units"] = "1"
 
@@ -474,15 +466,10 @@
 
 ax.axhline(0, color="black", linewidth=.75)
 
-<<<<<<< HEAD
 spatial_avg_differences.sel(
-    type="prior_error", realization=0).plot.line("--", label="prior")
+    type="prior_error", realization=0).plot.line("--", label="First estimate")
 spatial_avg_differences.sel(
-    type="posterior_error", realization=0).plot.line("-.", label="posterior")
-=======
-spatial_avg_differences.sel(type="prior_error", realization=0).plot.line("--", label="First estimate")
-spatial_avg_differences.sel(type="posterior_error", realization=0).plot.line("-.", label="Final estimate")
->>>>>>> 42a49d6b
+    type="posterior_error", realization=0).plot.line("-.", label="Final estimate")
 
 plt.legend()
 ax.set_ylabel("Average flux error of eastern domain\n(μmol/m$^2$/s)")
@@ -503,18 +490,13 @@
 error_range = da.asarray(
     [all_mean_error.min(), all_mean_error.max()]).compute()
 fig, ax = plt.subplots(1, 1)
-<<<<<<< HEAD
 ax.hist([all_mean_error.sel(type="prior_error"),
          all_mean_error.sel(type="posterior_error")],
-        label=["Prior", "Posterior"])
-=======
-ax.hist([all_mean_error.sel(type="prior_error"), all_mean_error.sel(type="posterior_error")],
         range=[-.1, .1],
         label=["First estimate", "Final estimate"])
 ax.set_ylabel("Count")
 ax.set_xlabel("Error in estimate (μmol/m$^2$/s)")
 
->>>>>>> 42a49d6b
 
 plt.legend()
 fig.savefig("{year:04d}-{month:02d}_flux_error_hist.png".format(
@@ -527,17 +509,12 @@
 small_error_range = da.asarray(
     [small_mean_error.min(), small_mean_error.max()]).compute()
 fig, ax = plt.subplots(1, 1)
-<<<<<<< HEAD
 ax.hist([small_mean_error.sel(type="prior_error"),
          small_mean_error.sel(type="posterior_error")],
-        label=["Prior", "Posterior"])
-=======
-ax.hist([small_mean_error.sel(type="prior_error"), small_mean_error.sel(type="posterior_error")],
         range=[-.15, .15],
         label=["First estimate", "Final estimate"])
 ax.set_xlabel("Whole-domain flux error (μmol/m$^2$/s)")
 ax.set_ylabel("Count")
->>>>>>> 42a49d6b
 
 plt.legend()
 fig.savefig("{year:04d}-{month:02d}_small_flux_error_hist.png".format(
