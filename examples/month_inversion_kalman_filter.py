--- conflicted
+++ resolved
@@ -80,7 +80,8 @@
 # OBS_FILES = glob.glob(os.path.join(PRIOR_PATH, "wrfout_d01_*.nc"))
 OBS_FILES = glob.glob(os.path.join(
     OBS_PATH,
-    "2010_07_[45]tower_{inter:02d}hr_{res:03d}km_LPDM_concentrations?.nc".format(
+    ("2010_07_[45]tower_{inter:02d}hr_{res:03d}km_"
+     "LPDM_concentrations?.nc").format(
         inter=FLUX_INTERVAL, res=FLUX_RESOLUTION)))
 FLUX_FILES = glob.glob(os.path.join(
     PRIOR_PATH,
@@ -90,21 +91,14 @@
         corr_fun=CORR_FUN, corr_len=CORR_LEN)))
 FLUX_FILES.sort()
 OBS_FILES.sort()
-<<<<<<< HEAD
-INFLUENCE_FILES = glob.glob(os.path.join(
-    INFLUENCE_PATH,
-    "LPDM_2010_01*{flux_interval:02d}hrly_{res:03d}km_"
-    "molar_footprints.nc4".format(
-        flux_interval=FLUX_INTERVAL, res=FLUX_RESOLUTION)))
-=======
 INFLUENCE_FILES = [
     name
     for path in INFLUENCE_PATHS
     for name in glob.iglob(os.path.join(
-    path,
-    "LPDM_2010_01*{flux_interval:02d}hrly_{res:03d}km_molar_footprints.nc4".format(
-        flux_interval=FLUX_INTERVAL, res=FLUX_RESOLUTION)))]
->>>>>>> 42a49d6b
+        path,
+        ("LPDM_2010_01*{flux_interval:02d}hrly_{res:03d}km_"
+         "molar_footprints.nc4").format(
+             flux_interval=FLUX_INTERVAL, res=FLUX_RESOLUTION)))]
 
 print(datetime.datetime.now(UTC).strftime("%c"))
 print("Flux files", FLUX_FILES)
@@ -257,33 +251,22 @@
     INFLUENCE_FILES,
     # Kind of ad-hoc obs time chunk to match above
     # These may be too slow. I don't know how to check.
-<<<<<<< HEAD
 ).isel(
-    # observation_time=slice(0, 6 * HOURS_PER_DAY),
-=======
-    ).isel(
     observation_time=slice(1 * HOURS_PER_DAY, None),
->>>>>>> 42a49d6b
     time_before_observation=slice(0, FLUX_WINDOW // FLUX_INTERVAL))
 # Not entirely sure why this is one too many
 # N_FLUX_TIMES = INFLUENCE_DATASET.dims["observation_time"] + FLUX_WINDOW - 1
 
-<<<<<<< HEAD
 OBS_TIME_INDEX = (INFLUENCE_DATASET.indexes["observation_time"].round("S") +
                   datetime.timedelta(days=181))
 TIME_BACK_INDEX = INFLUENCE_DATASET.indexes[
     "time_before_observation"].round("S")
-FLUX_TIME_INDEX = (INFLUENCE_DATASET.indexes["flux_time"] +
-                   datetime.timedelta(days=181))
-
-=======
-OBS_TIME_INDEX = INFLUENCE_DATASET.indexes["observation_time"].round("S") + datetime.timedelta(days=181)
-TIME_BACK_INDEX = INFLUENCE_DATASET.indexes["time_before_observation"].round("S")
->>>>>>> 42a49d6b
+
 INFLUENCE_DATASET.coords["observation_time"] = OBS_TIME_INDEX
 
-FLUX_TIMES = INFLUENCE_DATASET.coords["flux_time"] + np.array(datetime.timedelta(days=181),
-                                                              dtype='m8[ns]')
+FLUX_TIMES = (INFLUENCE_DATASET.coords["flux_time"] +
+              np.array(datetime.timedelta(days=181),
+                       dtype='m8[ns]'))
 INFLUENCE_DATASET.coords["flux_time"] = FLUX_TIMES
 print(INFLUENCE_DATASET.coords["flux_time"].values)
 print(FLUX_TIMES)
@@ -330,7 +313,8 @@
 OBS_ROUGH_SIGMA = 0.9486
 """Also eyeballed from a single time."""
 
-print(datetime.datetime.now(UTC).strftime("%c"), "Have constants, getting priors")
+print(datetime.datetime.now(UTC).strftime("%c"),
+      "Have constants, getting priors")
 sys.stdout.flush()
 
 
@@ -387,13 +371,8 @@
 
 wrf_times = FLUX_DATASET["flux_time"].to_index().round("S")
 timestamps = list(wrf_times)
-<<<<<<< HEAD
-timestamps[-1] += datetime.timedelta(hours=FLUX_INTERVAL / 2 - 1)
-timestamps[0] -= datetime.timedelta(hours=1)
-=======
-# timestamps[-1] += datetime.timedelta(hours=FLUX_INTERVAL/2-1)
+# timestamps[-1] += datetime.timedelta(hours=FLUX_INTERVAL / 2 - 1)
 # timestamps[0] -= datetime.timedelta(hours=1)
->>>>>>> 42a49d6b
 wrf_new_times = pd.DatetimeIndex(timestamps,
                                  name="flux_time")
 FLUX_DATASET["flux_time"] = wrf_new_times
@@ -493,17 +472,13 @@
 posterior_global_atts.update(dict(
     title="Posterior fluxes",
     summary="Posterior fluxes",
-    creator_institution="PSU Department of Meteorology and Atmospheric Science",
+    creator_institution=("PSU Department of Meteorology "
+                         "and Atmospheric Science"),
     product_version="v0.0.0.dev0",
     cdm_data_type="grid",
-<<<<<<< HEAD
-    institution="PSU Department of Meteorology",
+    institution="PSU Department of Meteorology and Atmospheric Science",
     source=("Test inversion using OI for 16-day "
             "windows strung together for a month"),
-=======
-    institution="PSU Department of Meteorology and Atmospheric Science",
-    source="Test inversion using OI for a 8-day windows strung together for a month",
->>>>>>> 42a49d6b
 ))
 
 
