--- conflicted
+++ resolved
@@ -14,12 +14,8 @@
 
 DTYPE = np.float64
 
-<<<<<<< HEAD
-def get_spatial_remappers(domain_size, block_side=3):
-=======
 
 def get_remappers(domain_size, block_side=3):
->>>>>>> 95af83be
     """Get matrices to remap from original to coarser resolution.
 
     Parameters
