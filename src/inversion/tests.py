--- conflicted
+++ resolved
@@ -1642,34 +1642,6 @@
                         obs_op)
 
 
-<<<<<<< HEAD
-class TestLazyEval(unittest2.TestCase):
-    """Test that evaluation only occurs where expected."""
-
-    def test_methods(self):
-        """Test the inversion schemes."""
-        background = da.Array({("not_an_array", 0): None},
-                              "not_an_array", ((5,),), np.float32)
-        bg_corr = da.Array({("not_a_matrix", 0, 0): None},
-                           "not_a_matrix", ((5,), (5,)), np.float32)
-        obs = da.Array({("still_not_an_array", 0): None},
-                       "still_not_an_array", ((3,),), np.float32)
-        obs_corr = da.eye(3, chunks=3)
-        obs_op = da.Array({("not_an_operator", 0, 0): None},
-                          "not_an_operator", ((3,), (5,)), np.float32)
-
-        # Dask rewrites made this the only entirely lazy method.
-        for inversion_method in (inversion.optimal_interpolation.simple,
-                                 inversion.optimal_interpolation.fold_common):
-            with self.subTest(method=getname(inversion_method)):
-                post, post_cov = inversion_method(
-                    background, bg_corr,
-                    obs, obs_corr,
-                    obs_op)
-
-
-=======
->>>>>>> c8c17af3
 class TestKroneckerQuadraticForm(unittest2.TestCase):
     """Test that DaskKroneckerProductOperator.quadratic_form works."""
 
