--- conflicted
+++ resolved
@@ -760,19 +760,10 @@
             :math:`kappa=\infty` is equivalent to Gaussian correlations
             :math:`kappa=\frac{1}{2}` is equivalent to exponential
             :math:`kappa=1` is Balgovind's recommendation for 2D fields
-<<<<<<< HEAD
             :math:`kappa=\frac{3}{2}` is Balgovind's recommendation for 3D fields
             Default value is only for full equivalence with other classes.
             The default value is entirely arbitrary and may change without
             notice.
-=======
-            The default value is Balgovind's 2D recommendation.
-
-        Note
-        ----
-        The parameterization described in Stein's book may be a better
-        match than the ad-hoc scaling used here.
->>>>>>> de138f8c
         """
         self._kappa = kappa
         # Make sure correlation at zero is one
