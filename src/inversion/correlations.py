"""Correlations; used for assumed background covariances.

Multiply by diagonal matrices of the assumed standard deviations on
the right and left to obtain covariance matrices.

"""
import abc
import functools
from itertools import islice

# Need to specify numpy versions in some instances.
import numpy as np
# Not in dask.array
from numpy.linalg import eigh, norm
# arange changes signature
from numpy import arange, newaxis, asanyarray, where
from scipy.special import gamma, kv as K_nu

from dask.array import fromfunction, asarray, hstack
<<<<<<< HEAD
from dask.array import exp, square, fmin, sqrt, isnan
=======
from dask.array import exp, square, fmin, sqrt, zeros
from dask.array import logical_or, concatenate
>>>>>>> 4eee7bb3
from dask.array import sum as da_sum
from dask.array import Array
from dask.array.fft import rfft, rfft2, rfftn, irfft, irfft2, irfftn
import six

from inversion.util import chunk_sizes, schmidt_decomposition, is_odd
from inversion.util import tolinearoperator, kron
from inversion.util import DaskLinearOperator as LinearOperator
from inversion.util import DaskMatrixLinearOperator

ROUNDOFF = 1e-13
"""Approximate size of roundoff error for correlation matrices.

Eigenvalues less than this value will be reset to this.

Gaussian correlations with a correlation length between five and ten
cells need `ROUNDOFF` greater than 1e-15 to be numerically positive
definite.

Gaussian(15) needs 1e-13 > ROUNDOFF > 1e-14

Also used in KroneckerProduct to determine how many terms in the
Schmidt decomposition should be used.
"""
NEAR_ZERO = 1e-20
"""Where correlations are rounded to zero.

The method of assuring positive definiteness increases some values
away from zero due to roundoff. Values that were originally smaller
than this are reset to zero.
"""
FOURIER_NEAR_ZERO = 1e-15
"""Where fourier coefficients are treated as zero.

1e-20 produces overflow with the dask tests
"""
DTYPE = np.float64


class HomogeneousIsotropicCorrelation(LinearOperator):
    """Homogeneous isotropic correlations using FFTs.

    Assumes periodic domain.  Use padding or a larger domain to avoid
    this causing problems.

    See Also
    --------
    scipy.linalg.solve_circulant
        I stole the idea from here.
    """

    def __init__(self, shape):
        """Set up the instance.

        .. note::

            Do not invoke this directly. Use
            :func:`HomogeneousIsotropicCorrelation.from_function` or
            :func:`HomogeneousIsotropicCorrelaiton.from_array` instead.

        Parameters
        ----------
        corr_func: callable(float) -> float[-1, 1]
        shape: tuple of int
            The state is formally input as a vector, but the correlations
            depend on the layout in some other shape, usually related to the
            physical layout. This is that shape.
        """
        state_size = np.prod(shape)

        super(HomogeneousIsotropicCorrelation, self).__init__(
            dtype=DTYPE, shape=(state_size, state_size))

        self._fft, self._ifft = self._rfft_irfft(shape)
        self._underlying_shape = tuple(shape)

    # noqa W0212
    @staticmethod
    def _rfft_irfft(shape):
        """Get the forward and inverse rffts for the given dimensions.

        Parameters
        ----------
        ndim: int

        Returns
        -------
        fft, ifft: callable
        """
        ndims = len(shape)
        if ndims == 1:
            fft = functools.partial(rfft, axis=0)
            ifft = functools.partial(irfft, n=shape[0], axis=0)
        elif ndims == 2:
            fft = functools.partial(rfft2, axes=(0, 1))
            ifft = functools.partial(irfft2, s=shape, axes=(0, 1))
        else:
            fft = functools.partial(
                rfftn, axes=arange(0, ndims, dtype=int))
            ifft = functools.partial(
                irfftn, axes=arange(0, ndims, dtype=int), s=shape)
        return fft, ifft

    # noqa W0212
    @classmethod
    def from_function(cls, corr_func, shape):
        """Create an instance to apply the correlation function.

        Parameters
        ----------
        corr_func: callable(dist) -> float
        shape: tuple of int
            The state is formally a vector, but the correlations are
            assumed to depend on the layout in some other shape,
            usually related to the physical layout. This is the other
            shape.

        Returns
        -------
        HomogeneousIsotropicCorrelation
        """
        shape = np.atleast_1d(shape)
        ndims = len(shape)
        self = cls(shape)

        broadcastable_shape = shape[:, newaxis]
        while broadcastable_shape.ndim < ndims + 1:
            broadcastable_shape = broadcastable_shape[..., newaxis]

        def corr_from_index(*index):
            """Correlation of index with zero.

            Turns a correlation function in terms of index distance
            into one in terms of indices on a periodic domain.

            Parameters
            ----------
            index: tuple of int

            Returns
            -------
            float[-1, 1]

            See Also
            --------
            DistanceCorrelationFunction.correlation_from_index
            """
            comp2_1 = square(index)
            # Components of distance to shifted origin
            comp2_2 = square(broadcastable_shape - index)
            # use the smaller components to get the distance to the
            # closest of the shifted origins
            comp2 = fmin(comp2_1, comp2_2)
            return corr_func(sqrt(da_sum(comp2, axis=0)))

        corr_struct = fromfunction(
            corr_from_index, shape=tuple(shape),
            chunks=chunk_sizes(shape, matrix_side=False),
            dtype=DTYPE)

        # The dask fft functions require all relevant axes to be in
        # memory already, so keeping the array in memory won't hurt.
        # TODO Test this for real problems
        corr_fourier = (self._fft(corr_struct))
        self._corr_fourier = (corr_fourier)
        # This is also affected by roundoff
<<<<<<< HEAD
        self._fourier_near_zero = (corr_fourier < FOURIER_NEAR_ZERO)
=======
        self._fourier_near_zero = abs(self._corr_fourier) < FOURIER_NEAR_ZERO
>>>>>>> 4eee7bb3
        return self

    @classmethod
    def from_array(cls, corr_array):
        """Create an instance with the given correlations.

        Parameters
        ----------
        corr_array: array_like

        Returns
        -------
        HomogeneousIsotropicCorrelation
        """
        corr_array = asarray(corr_array)
        self = cls(corr_array.shape)
        # The fft axes need to be a single chunk for the dask ffts
        # It's in memory already anyway
        corr_fourier = (self._fft(corr_array))
        self._corr_fourier = (corr_fourier)
        self._fourier_near_zero = (corr_fourier < FOURIER_NEAR_ZERO)
        return self

    def _matvec(self, vec):
        """Evaluate the matrix product of this matrix and `vec`.

        Parameters
        ----------
        vec: array_like[N]

        Returns
        -------
        array_like[N]
        """
        field = asarray(vec).reshape(self._underlying_shape)

        spectral_field = self._fft(field)
        spectral_field *= self._corr_fourier
        result = self._ifft(spectral_field)

        return result.reshape(vec.shape)

    _rmatvec = _matvec
    # Matrix is symmetric, so self.T @ x = self @ x

    def _matmat(self, mat):
        """Evaluate the matrix product of self and `mat`.

        Parameters
        ----------
        mat: array_like[N, K]

        Returns
        -------
        array_like[N, K]
        """
        fields = asarray(mat).reshape(self._underlying_shape + (-1,))

        spectral_fields = self._fft(fields)
        spectral_fields *= self._corr_fourier[..., np.newaxis]
        results = self._ifft(spectral_fields)

        return results.reshape(mat.shape)

    def _transpose(self):
        """Evaluate the transpose of this operator."""
        # Correlation matrices are symmetric.
        return self

    _adjoint = _transpose
    # Correlation matrices are also real

    def inv(self):
        """Construct the matrix inverse of this operator."""
        return LinearOperator(
            shape=self.shape, dtype=self.dtype,
            matvec=self.solve, rmatvec=self.solve)

    def solve(self, vec):
        """Solve A @ x = vec.

        Parameters
        ----------
        vec: array_like[N]

        Returns
        -------
        array_like[N]
            Solution of `self @ x = vec`
        """
        field = asarray(vec).reshape(self._underlying_shape)

        spectral_field = self._fft(field)
        spectral_field /= self._corr_fourier
        # Dividing by a small number is numerically unstable. This is
        # nearly an SVD solve already, so borrow that solution.
        spectral_field[self._fourier_near_zero] = 0
        result = self._ifft(spectral_field)

        return result.reshape(self.shape[-1])

    def kron(self, other):
        """Construct the Kronecker product of this operator and other.

        Parameters
        ----------
        other: HomogeneousIsotropicCorrelation
            The other operator for the Kronecker product.
            This implementation will accept other objects,
            passing them along to :class:`KroneckerProduct`.

        Returns
        -------
        scipy.sparse.linalg.LinearOperator
        """
        if not isinstance(other, HomogeneousIsotropicCorrelation):
            return KroneckerProduct(self, other)
        shape = self._underlying_shape + other._underlying_shape
        shift = len(self._underlying_shape)

        self_index = tuple(slice(None) if i < shift else np.newaxis
                           for i in range(len(shape)))
        other_index = tuple(np.newaxis if i < shift else slice(None)
                            for i in range(len(shape)))

        # rfft makes the first axis half the size
        # When combining things like this, I need to re-double that size again
        if is_odd(self._underlying_shape[-1]):
            reverse_start = -1
        else:
            reverse_start = -2
        expanded_fft = hstack(
            (self._corr_fourier,
             self._corr_fourier[..., reverse_start:0:-1].conj()))
        expanded_fft = expanded_fft.rechunk(expanded_fft.shape)

        expanded_near_zero = concatenate(
            (self._fourier_near_zero,
             self._fourier_near_zero[..., reverse_start:0:-1]), axis=-1)
        expanded_near_zero = expanded_near_zero.rechunk(
            expanded_near_zero.shape)

        newinst = HomogeneousIsotropicCorrelation(shape)
        newinst._corr_fourier = (expanded_fft[self_index] *
                                 other._corr_fourier[other_index])
        newinst._fourier_near_zero = logical_or(
            expanded_near_zero[self_index],
            other._fourier_near_zero[other_index])
        return newinst


class KroneckerProduct(LinearOperator):
    """Kronecker product of two operators using Schmidt decomposition.

    This works best when the input vectors are nearly Kronecker
    products as well, dominated by some underlying structure with
    small variations.  One example would be average net flux + trend
    in net flux + average daily cycle + daily cycle timing variations
    across domain + localized events + ...

    Multiplications are roughly the same time complexity class as with
    an explicit Kronecker Product, perhaps a factor of two or three
    slower in the best case, but the memory requirements are
    :math:`N_1^2 + N_2^2` rather than :math:`(N_1 * N_2)^2`, plus this
    approach works with sparse matrices and other LinearOperators
    which can further reduce the memory requirements and may decrease
    the time complexity.

    Forming the Kronecker product from the component vectors currently
    requires the whole thing to be in memory, so a new implementation
    of kron would be needed to take advantage of this. There may be
    some difficulties with the dask cache getting flushed and causing
    repeat work in this case. I don't know how to get around this.
    """

    def __init__(self, operator1, operator2):
        """Set up the instance.

        Parameters
        ----------
        operator1, operator2: scipy.sparse.linalg.LinearOperator
            The operators input to the Kronecker product.
        """
        operator1 = tolinearoperator(operator1)
        operator2 = tolinearoperator(operator2)
        total_shape = np.multiply(operator1.shape, operator2.shape)

        super(KroneckerProduct, self).__init__(
            shape=tuple(total_shape),
            dtype=np.result_type(operator1.dtype, operator2.dtype))

        self._inshape1 = operator1.shape[1]
        self._inshape2 = operator2.shape[1]
        self._operator1 = operator1
        self._operator2 = operator2

    def _matvec(self, vector):
        """Evaluate the indicated matrix-vector product.

        Parameters
        ----------
        vector: array_like[N]

        Returns
        -------
        array_like[M]
        """
        if isinstance(vector, Array):
            chunks = vector.chunks
        else:
            chunks = chunk_sizes((self.shape[0], 1))

        if vector.ndim == 1:
            result_shape = self.shape[0]
            result_chunks = chunks[:1]
        else:
            result_shape = (self.shape[0], 1)
            result_chunks = chunks

        if isinstance(self._operator1, DaskMatrixLinearOperator):
            columns = asarray(vector).reshape(self._inshape1, self._inshape2)

            partial = self._operator2.matmat(columns.T).T
            result = self._operator1.A.dot(partial)

            return result.reshape(result_shape)

        lambdas, vecs1, vecs2 = schmidt_decomposition(
            asarray(vector), self._inshape1, self._inshape2)

        # kron forces everything to be in memory anyway, so do
        # everything there.
        lambdas = asarray(lambdas)
        vecs1 = asarray(vecs1)
        vecs2 = asarray(vecs2)

        small_lambdas = np.nonzero(lambdas < lambdas[0] * ROUNDOFF)[0]
        if small_lambdas.any():
            last_lambda = int(small_lambdas[0])
        else:
            last_lambda = len(lambdas)

        result = zeros(shape=result_shape,
                       chunks=result_chunks,
                       dtype=np.result_type(self.dtype, vector.dtype))
        for lambd, vec1, vec2 in islice(zip(lambdas, vecs1, vecs2),
                                        0, last_lambda):
            result += kron(
                asarray(lambd * self._operator1.dot(vec1).reshape(-1, 1)),
                asarray(self._operator2.dot(vec2).reshape(-1, 1))
            ).reshape(result_shape)

        return asarray(result)

    def _matmat(self, matrix):
        """Evaluate the indicated matrix-matrix product.

        Parameters
        ----------
        matrix: array_like

        Returns
        -------
        array_like
        """
        # TODO: look into Kronecker decomposition of matrix
        # as indicated in references below.
        # Mathematica code here:
        # https://mathematica.stackexchange.com/
        # questions/91651/nearest-kronecker-product,
        # drawn from Pitsianis-Van Loan algorithm from here:
        # https://link.springer.com/chapter/10.1007%2F978-94-015-8196-7_17
        return hstack([self.matvec(column.reshape(-1, 1))
                       for column in matrix.T])
    #     result = zeros(shape=(self.shape[0], matrix.shape[1]),
    #                    dtype=np.result_type(self.dtype, matrix.dtype))
    #     for i, column in enumerate(matrix.T):
    #         result[:, i] = self._matvec(column)
    #     return result


def make_matrix(corr_func, shape):
    """Make a correlation matrix for a domain with shape `shape`.

    Parameters
    ----------
    corr_func: callable(float) -> float[-1, 1]
        Function giving correlation between two indices a distance d
        from each other.
    shape: tuple of int
        The underlying shape of the domain. It is viewed as a vector
        here, but may be more naturally seen as an N-D array. This is
        the shape of that array.
        `N = prod(shape)`

    Returns
    -------
    corr: np.ndarray[N, N]
        Dense array, entirely in memory
    """
    shape = tuple(np.atleast_1d(shape))
    n_points = np.prod(shape)

    # Since dask doesn't have eigh, using dask in this section slows
    # the test suite by about 25%.  Since it all ends up in memory,
    # may as well start with it there instead of converting back and
    # forth a few times.
    tmp_res = np.fromfunction(corr_func.correlation_from_index,
                              shape=2 * shape,
                              dtype=DTYPE).reshape(
        (n_points, n_points))
    where_small = tmp_res < NEAR_ZERO
    where_small &= tmp_res > -NEAR_ZERO

    # This isn't always positive definite.  I reset the values on
    # the negative side of roundoff to the positive side
    vals, vecs = eigh(tmp_res)
    del tmp_res
    vals[vals < ROUNDOFF] = ROUNDOFF

    result = np.dot(vecs, np.diag(vals).dot(vecs.T))

    # Now, there's more roundoff
    # make the values that were originally small zero
    result[where_small] = 0
    return asarray(result)


class DistanceCorrelationFunction(six.with_metaclass(abc.ABCMeta)):
    """A correlation function that depends only on distance."""

    def __init__(self, length):
        """Set up instance.

        Parameters
        ----------
        length: float
            The correlation length in index space. Unitless.
        """
        self._length = float(length)

    @abc.abstractmethod
    def __call__(self, dist):
        """Get the correlation between points whose indices differ by dist.

        Parameters
        ----------
        dist: float

        Returns
        -------
        correlation: float[-1, 1]
        """
        pass

    def correlation_from_index(self, *indices):
        """Find the correlation between the indices.

        Should be independent of the length of the underlying shape,
        but `indices` must still be even.

        Parameters
        ----------
        indices: tuple of int

        Returns
        -------
        float

        """
        half = len(indices) // 2
        point1 = asanyarray(indices[:half])
        point2 = asanyarray(indices[half:])
        dist = norm(point1 - point2, axis=0)
        return self(dist)


class GaussianCorrelation(DistanceCorrelationFunction):
    """A gaussian correlation structure.

    Note
    ----
    Correlation given by exp(-dist**2 / (2 * length**2)) where dist is the
    distance between the points.
    """

    def __call__(self, dist):
        """Get the correlation between the points.

        Parameters
        ----------
        dist: float

        Returns
        -------
        corr: float
        """
        scaled_dist2 = square(dist / self._length)
        return exp(-.5 * scaled_dist2)


class ExponentialCorrelation(DistanceCorrelationFunction):
    """A exponential correlation structure.

    Note
    ----
    Correlation given by exp(-dist/length)
    where dist is the distance between the points.
    """

    def __call__(self, dist):
        """Get the correlation between the points.

        Parameters
        ----------
        dist: float

        Returns
        -------
        corr: float
        """
        return exp(-dist / self._length)


class BalgovindCorrelation(DistanceCorrelationFunction):
    """A Balgovind correlation structure.

    Follows Balgovind et al. 1983.

    Note
    ----
    Correlation given by :math:`(1 + dist/length) exp(-dist/length)

    Note
    ----
    This implementation has problems for length == 10.
    I have no idea why.  3 and 30 are fine.
    """

    def __call__(self, dist):
        """Get the correlation between the points.

        Parameters
        ----------
        dist: float

        Returns
        -------
        corr: float
        """
        scaled_dist = dist / self._length
        return (1 + scaled_dist) * exp(-scaled_dist)


class MaternCorrelation(DistanceCorrelationFunction):
    """A Matern correlation structure.

    Follows Matern (1986) *Spatial Variation*

    Note
    ----
    Correlation given by
    :math:`[2^{\kappa-1}\Gamma(\kappa)]^{-1} (d/L)^{\kappa} K_{\kappa}(d/L)`
    where :math:`\kappa` is a smoothness parameter and
    :math:`K_{\kappa}` is a modified Bessel function of the third kind.
    """

    def __init__(self, length, kappa=1):
        """Set up instance.

        Parameters
        ----------
        length: float
            The correlation length in index space. Unitless.
        kappa: float
            The smoothness parameter
            :math:`kappa=\infty` is equivalent to Gaussian correlations
            :math:`kappa=\frac{1}{2}` is equivalent to exponential
            Default value is only for full equivalence with other classes.
            The default value is entirely arbitrary and may change without notice.
        """
        super(MaternCorrelation, self).__init__(length)
        self._kappa = kappa
        # Make sure correlation at zero is one
        self._scale_const = .5 * gamma(kappa)

    def __call__(self, dist):
        """Get the correlation between the points.

        Parameters
        ----------
        dist: float

        Returns
        -------
        corr: float
        """
        kappa = self._kappa
        scaled_dist = dist / self._length
        result = ((.5 * scaled_dist) ** kappa *
                  K_nu(kappa, scaled_dist) / self._scale_const)
        # K_nu returns nan at zero
        return where(isnan(result), 1, result)<|MERGE_RESOLUTION|>--- conflicted
+++ resolved
@@ -17,12 +17,8 @@
 from scipy.special import gamma, kv as K_nu
 
 from dask.array import fromfunction, asarray, hstack
-<<<<<<< HEAD
-from dask.array import exp, square, fmin, sqrt, isnan
-=======
 from dask.array import exp, square, fmin, sqrt, zeros
-from dask.array import logical_or, concatenate
->>>>>>> 4eee7bb3
+from dask.array import logical_or, concatenate, isnan
 from dask.array import sum as da_sum
 from dask.array import Array
 from dask.array.fft import rfft, rfft2, rfftn, irfft, irfft2, irfftn
@@ -189,11 +185,7 @@
         corr_fourier = (self._fft(corr_struct))
         self._corr_fourier = (corr_fourier)
         # This is also affected by roundoff
-<<<<<<< HEAD
-        self._fourier_near_zero = (corr_fourier < FOURIER_NEAR_ZERO)
-=======
-        self._fourier_near_zero = abs(self._corr_fourier) < FOURIER_NEAR_ZERO
->>>>>>> 4eee7bb3
+        self._fourier_near_zero = abs(corr_fourier) < FOURIER_NEAR_ZERO
         return self
 
     @classmethod
