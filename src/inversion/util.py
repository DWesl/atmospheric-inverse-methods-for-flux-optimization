--- conflicted
+++ resolved
@@ -88,765 +88,6 @@
     return SchmidtKroneckerProduct(operator1, operator2)
 
 
-<<<<<<< HEAD
-def is_odd(num):
-    """Return oddity of num.
-
-    Parameters
-    ----------
-    num: int
-
-    Returns
-    -------
-    bool
-    """
-    return num & 1 == 1
-
-
-def tolinearoperator(operator):
-    """Return operator as a LinearOperator.
-
-    Parameters
-    ----------
-    operator: array_like or scipy.sparse.linalg.LinearOperator
-
-    Returns
-    -------
-    DaskLinearOperator
-        I want everything to work with dask where possible.
-
-    See Also
-    --------
-    scipy.sparse.linalg.aslinearoperator
-        A similar function without as wide a range of inputs.
-        Used for everything but array_likes that are not
-        :class:`np.ndarrays` or :class:`scipy.sparse.spmatrix`.
-    """
-    if isinstance(operator, ARRAY_TYPES):
-        return DaskMatrixLinearOperator(atleast_2d(operator))
-    try:
-        return DaskLinearOperator.fromlinearoperator(
-            aslinearoperator(operator))
-    except TypeError:
-        return DaskMatrixLinearOperator(atleast_2d(operator))
-
-
-def kron(matrix1, matrix2):
-    """Kronecker product of two matrices.
-
-    Parameters
-    ----------
-    matrix1: array_like[M, N]
-    matrix2: array_like[J, K]
-
-    Returns
-    -------
-    array_like[M*J, N*K]
-
-    See Also
-    --------
-    scipy.linalg.kron
-        Where I got the overview of the implementation.
-    """
-    matrix1 = atleast_2d(matrix1)
-    matrix2 = atleast_2d(matrix2)
-
-    total_shape = matrix1.shape + matrix2.shape
-    change = matrix1.ndim
-
-    matrix1_index = tuple(slice(None) if i < change else np.newaxis
-                          for i in range(len(total_shape)))
-    matrix2_index = tuple(np.newaxis if i < change else slice(None)
-                          for i in range(len(total_shape)))
-
-    # TODO: choose good chunk sizes
-    product = matrix1[matrix1_index] * matrix2[matrix2_index]
-
-    return concatenate(concatenate(product, axis=1), axis=1)
-
-
-class DaskLinearOperator(LinearOperator):
-    """LinearOperator designed to work with dask.
-
-    Does not support :class:`np.matrix` objects.
-    """
-
-    @classmethod
-    def fromlinearoperator(cls, original):
-        """Turn other into a DaskLinearOperator.
-
-        Parameters
-        ----------
-        original: LinearOperator
-
-        Returns
-        -------
-        DaskLinearOperator
-        """
-        if isinstance(original, DaskLinearOperator):
-            return original
-        # This returns _CustomLinearOperator, not DaskLinearOperator
-        result = cls(
-            matvec=original._matvec, rmatvec=original._rmatvec,
-            matmat=original._matmat,
-            shape=original.shape, dtype=original.dtype)
-        return result
-
-    # Everything below here essentially copied from the original LinearOperator
-    # scipy.sparse.linalg.interface
-    def __new__(cls, *args, **kwargs):
-        if cls is DaskLinearOperator:
-            # Operate as _DaskCustomLinearOperator factory.
-            return _DaskCustomLinearOperator(*args, **kwargs)
-        else:
-            obj = super(DaskLinearOperator, cls).__new__(cls, *args, **kwargs)
-
-            if ((type(obj)._matvec == DaskLinearOperator._matvec and
-                 type(obj)._matmat == DaskLinearOperator._matmat)):
-                raise TypeError("LinearOperator subclass should implement"
-                                " at least one of _matvec and _matmat.")
-
-            return obj
-
-    def _matmat(self, X):
-        """Multiply self by matrix X using basic algorithm.
-
-        Default matrix-matrix multiplication handler.
-
-        Falls back on the user-defined _matvec method, so defining that will
-        define matrix multiplication (though in a very suboptimal way).
-        """
-        return hstack([self.matvec(col.reshape(-1, 1)) for col in X.T])
-
-    def matvec(self, x):
-        """
-
-        Matrix-vector multiplication.
-
-        Performs the operation y=A*x where A is an MxN linear
-        operator and x is a column vector or 1-d array.
-
-        Parameters
-        ----------
-        x : da.Array
-            An array with shape (N,) or (N,1).
-
-        Returns
-        -------
-        y : da.Array
-            A matrix or ndarray with shape (M,) or (M,1) depending
-            on the type and shape of the x argument.
-
-        Notes
-        -----
-        This matvec wraps the user-specified matvec routine or overridden
-        _matvec method to ensure that y has the correct shape and type.
-
-        """
-        x = asarray(x)
-
-        M, N = self.shape
-
-        if x.shape != (N,) and x.shape != (N, 1):
-            raise ValueError('dimension mismatch')
-
-        y = self._matvec(x)
-
-        y = asarray(y)
-
-        if x.ndim == 1:
-            y = y.reshape(M)
-        elif x.ndim == 2:
-            y = y.reshape(M, 1)
-        else:
-            raise ValueError('invalid shape returned by user-defined matvec()')
-
-        return y
-
-    def rmatvec(self, x):
-        """Adjoint matrix-vector multiplication.
-
-        Performs the operation y = A^H * x where A is an MxN linear
-        operator and x is a column vector or 1-d array.
-
-        Parameters
-        ----------
-        x : da.Array
-            An array with shape (M,) or (M,1).
-
-        Returns
-        -------
-        y : da.Array
-            A matrix or ndarray with shape (N,) or (N,1) depending
-            on the type and shape of the x argument.
-
-        Notes
-        -----
-        This rmatvec wraps the user-specified rmatvec routine or overridden
-        _rmatvec method to ensure that y has the correct shape and type.
-
-        """
-        x = asarray(x)
-
-        M, N = self.shape
-
-        if x.shape != (M,) and x.shape != (M, 1):
-            raise ValueError('dimension mismatch')
-
-        y = self._rmatvec(x)
-
-        y = asarray(y)
-
-        if x.ndim == 1:
-            y = y.reshape(N)
-        elif x.ndim == 2:
-            y = y.reshape(N, 1)
-        else:
-            raise ValueError(
-                'invalid shape returned by user-defined rmatvec()')
-
-        return y
-
-    def matmat(self, X):
-        """Matrix-matrix multiplication.
-
-        Performs the operation y=A*X where A is an MxN linear
-        operator and X dense N*K matrix or ndarray.
-
-        Parameters
-        ----------
-        X : da.Array
-            An array with shape (N,K).
-
-        Returns
-        -------
-        Y : da.Array
-            A matrix or ndarray with shape (M,K) depending on
-            the type of the X argument.
-
-        Notes
-        -----
-        This matmat wraps any user-specified matmat routine or overridden
-        _matmat method to ensure that y has the correct type.
-
-        """
-        X = asarray(X)
-
-        if X.ndim != 2:
-            raise ValueError('expected 2-d ndarray or matrix, not %d-d'
-                             % X.ndim)
-
-        M, N = self.shape
-
-        if X.shape[0] != N:
-            raise ValueError('dimension mismatch: %r, %r'
-                             % (self.shape, X.shape))
-
-        Y = self._matmat(X)
-
-        if isinstance(Y, np.matrix):
-            Y = np.asmatrix(Y)
-
-        return Y
-
-    # Dask assumes everything has an ndim
-    # Hopefully this fixes the problem
-    ndim = 2
-
-    def __add__(self, x):
-        """Add self and x."""
-        if isinstance(x, LinearOperator):
-            return _DaskSumLinearOperator(
-                self, DaskLinearOperator.fromlinearoperator(x))
-        elif isinstance(x, ARRAY_TYPES):
-            return _DaskSumLinearOperator(
-                self, DaskMatrixLinearOperator(x))
-        else:
-            return NotImplemented
-
-    __radd__ = __add__
-
-    def dot(self, x):
-        """Matrix-matrix or matrix-vector multiplication.
-
-        Parameters
-        ----------
-        x : array_like
-            1-d or 2-d array, representing a vector or matrix.
-
-        Returns
-        -------
-        Ax : array
-            1-d or 2-d array (depending on the shape of x) that represents
-            the result of applying this linear operator on x.
-
-        """
-        if isinstance(x, (LinearOperator, DaskLinearOperator)):
-            return ProductLinearOperator(self, x)
-        elif np.isscalar(x):
-            return _DaskScaledLinearOperator(self, x)
-        else:
-            x = asarray(x)
-
-            if x.ndim == 1 or x.ndim == 2 and x.shape[1] == 1:
-                return self.matvec(x)
-            elif x.ndim == 2:
-                return self.matmat(x)
-            else:
-                raise ValueError('expected 1-d or 2-d array or matrix, got %r'
-                                 % x)
-
-    def _adjoint(self):
-        """Default implementation of _adjoint; defers to rmatvec."""
-        shape = (self.shape[1], self.shape[0])
-        return _DaskCustomLinearOperator(shape, matvec=self.rmatvec,
-                                         rmatvec=self.matvec,
-                                         dtype=self.dtype)
-
-
-class _DaskCustomLinearOperator(DaskLinearOperator, _CustomLinearOperator):
-    """This should let the factory functions above work."""
-
-    def __init__(self, shape, matvec, rmatvec=None, matmat=None, dtype=None):
-        super(_DaskCustomLinearOperator, self).__init__(
-            shape, matvec, rmatvec, matmat, dtype)
-
-        if ((self.dtype.kind in REAL_DTYPE_KINDS and
-             not hasattr(self, "_transpose"))):
-            self._transpose = self._adjoint
-
-
-class DaskMatrixLinearOperator(MatrixLinearOperator, DaskLinearOperator):
-    """This should help out with the tolinearoperator.
-
-    Should I override __add__, ...?
-    """
-
-    def __init__(self, A):
-        super(DaskMatrixLinearOperator, self).__init__(A)
-        self.__transp = None
-        self.__adj = None
-
-    def _transpose(self):
-        if self.__transp is None:
-            self.__transp = _DaskTransposeLinearOperator(self)
-        return self.__transp
-
-    def _adjoint(self):
-        if self.__adj is None:
-            self.__adj = _DaskAdjointLinearOperator(self)
-        return self.__adj
-
-
-class _DaskTransposeLinearOperator(DaskMatrixLinearOperator):
-    """Transpose of a DaskMatrixLinearOperator."""
-
-    def __init__(self, transpose):
-        super(_DaskTransposeLinearOperator, self).__init__(transpose.A.T)
-        self.__transp = transpose
-
-    def _transpose(self):
-        return self.__transp
-
-
-class _DaskAdjointLinearOperator(DaskMatrixLinearOperator):
-    """Adjoint of a DaskMatrixLinearOperator."""
-
-    def __init__(self, adjoint):
-        super(_DaskAdjointLinearOperator, self).__init__(adjoint.A.H)
-        self.__adjoint = adjoint
-
-    def _adjoint(self):
-        return self.__adjoint
-
-
-class _DaskSumLinearOperator(_SumLinearOperator, DaskLinearOperator):
-    """Sum of two DaskLinearOperators."""
-
-    pass
-
-
-class ProductLinearOperator(DaskLinearOperator):
-    """Represent a product of linear operators."""
-
-    def __init__(self, *operators):
-        """Set up a product of linear operators.
-
-        Parameters
-        ----------
-        operators: LinearOperator
-        """
-        operators = tuple(tolinearoperator(op)
-                          for op in operators)
-        result_type = np.result_type(
-            *(op.dtype for op in operators))
-        super(ProductLinearOperator, self).__init__(
-            result_type, (operators[0].shape[0], operators[-1].shape[1]))
-        self._operators = operators
-        # self._init_dtype()
-
-        try:
-            if all(op is rop.T for op, rop in
-                   zip(operators, reversed(operators))):
-                self.quadratic_form = self._quadratic_form
-                self.sqrt = self._sqrt
-        except NotImplementedError:
-            # Transpose not implemented for a subclass
-            pass
-
-    def _matvec(self, vector):
-        """Form matrix-vector product with vector.
-
-        Parameters
-        ----------
-        vector: array_like
-
-        Returns
-        -------
-        array_like
-        """
-        for op in reversed(self._operators):
-            vector = op.matvec(vector)
-
-        return vector
-
-    def _rmatvec(self, vector):
-        """Matrix-vector product on the left.
-
-        Parameters
-        ----------
-        vector: array_like
-
-        Returns
-        -------
-        array_like
-        """
-        # TODO: test this
-        for op in self._operators:
-            vector = op.H.matvec(vector)
-
-        return vector
-
-    def _matmat(self, matrix):
-        """The matrix-matrix product.
-
-        Parameters
-        ----------
-        matrix: array_like
-
-        Returns
-        -------
-        array_like
-        """
-        for op in reversed(self._operators):
-            matrix = op.matmat(matrix)
-
-        return matrix
-
-    def _adjoint(self):
-        """The Hermitian adjoint of the operator."""
-        # TODO: test this
-        return ProductLinearOperator(
-            [op.H for op in reversed(self._operators)])
-
-    def _transpose(self):
-        """The transpose of the operator."""
-        return ProductLinearOperator(
-            *[op.T for op in reversed(self._operators)])
-
-    def solve(self, vector):
-        """Solve A @ x == vector.
-
-        Parameters
-        ----------
-        vector: array_like
-
-        Returns
-        -------
-        array_like
-            Solution of self @ x == vec
-        """
-        for op in self._operators:
-            vector = solve(op, vector)
-
-        return vector
-
-    def _quadratic_form(self, mat):
-        """Find the quadratic form mat.T @ self @ mat.
-
-        Parameters
-        ----------
-        mat: array_like[N, M]
-
-        Returns
-        -------
-        result: array_like[M, M]
-        """
-        operators = self._operators
-        n_ops = len(operators)
-        half_n_ops = n_ops // 2
-
-        for op in operators[:half_n_ops]:
-            mat = op.T.dot(mat)
-        if is_odd(n_ops):
-            middle_op = operators[half_n_ops]
-            if hasattr(middle_op, "quadratic_form"):
-                # TODO: test this
-                result = operators[half_n_ops].quadratic_form(mat)
-            else:
-                result = mat.T.dot(middle_op.dot(mat))
-        else:
-            result = mat.T.dot(mat)
-        return result
-
-    def _sqrt(self):
-        """Find S such that S.T @ S == self."""
-        operators = self._operators
-        n_ops = len(operators)
-        half_n_ops = n_ops // 2
-
-        last_operators = operators[-half_n_ops:]
-
-        if is_odd(n_ops):
-            middle_operator = operators[half_n_ops]
-
-            return ProductLinearOperator(
-                matrix_sqrt(middle_operator), *last_operators)
-        return ProductLinearOperator(*last_operators)
-
-
-# TODO: move to covariances.py and inherit from SelfAdjointOperator
-class CorrelationStandardDeviation(ProductLinearOperator):
-    """Represent correlation-std product."""
-
-    def __init__(self, correlation, std):
-        from inversion.covariances import DiagonalOperator
-        std_matrix = DiagonalOperator(std)
-        super(CorrelationStandardDeviation, self).__init__(
-            std_matrix, correlation, std_matrix)
-
-    def _transpose(self):
-        """Return transpose of self."""
-        return self
-
-    def _adjoint(self):
-        """Return hermetian adjoint of self."""
-        return self
-
-    def sqrt(self):
-        """Find S such that S.T @ S == self."""
-        std_matrix, correlation, _ = self._operators
-
-        return ProductLinearOperator(
-            matrix_sqrt(correlation), std_matrix)
-
-    _sqrt = sqrt
-
-
-class _DaskScaledLinearOperator(_ScaledLinearOperator, DaskLinearOperator):
-    """Scaled linear operator."""
-
-    pass
-
-
-class DaskKroneckerProductOperator(DaskLinearOperator):
-    """Operator for Kronecker product.
-
-    Uses the :math:`O(n^{2.5})` algorithm of Yadav and Michalak (2013)
-    to make memory and computational requirements practical.
-
-    Left argument to Kronecker product must be array.
-
-    References
-    ----------
-    V. Yadav and A.M. Michalak. "Improving computational efficiency in
-    large linear inverse problems: an example from carbon dioxide flux
-    estimation" *Geosci. Model Dev.* 2013. Vol 6, pp. 583--590.
-    URL: http://www.geosci-model-dev.net/6/583/2013
-    DOI: 10.5194/gmd-6-583-2013.
-    """
-
-    def __init__(self, operator1, operator2):
-        """Set up the instance.
-
-        Parameters
-        ----------
-        operator1: array_like
-        operator2: array_like or DaskLinearOperator
-        """
-        if isinstance(operator1, (DaskMatrixLinearOperator,
-                                  MatrixLinearOperator)):
-            # TODO: test this
-            operator1 = asarray(operator1.A)
-        else:
-            operator1 = asarray(operator1)
-        operator2 = tolinearoperator(operator2)
-
-        total_shape = np.multiply(operator1.shape, operator2.shape)
-        super(DaskKroneckerProductOperator, self).__init__(
-            shape=tuple(total_shape),
-            dtype=np.result_type(operator1.dtype, operator2.dtype))
-        self._operator1 = operator1
-        self._operator2 = operator2
-        self._block_size = operator2.shape[1]
-        self._n_chunks = operator1.shape[0]
-
-        self.__transp = None
-
-    def _transpose(self):
-        """Transpose the operator."""
-        if self.__transp is None:
-            operator1 = self._operator1
-            operator2 = self._operator2
-            if ((operator1.shape[0] == operator1.shape[1] and
-                 da.allclose(operator1, operator1.T).compute())):
-                if operator2.T is operator2:
-                    self.__transp = self
-                else:
-                    # TODO: test this
-                    self.__transp = DaskKroneckerProductOperator(
-                        operator1, operator2.T)
-            else:
-                self.__transp = DaskKroneckerProductOperator(
-                    operator1.T, operator2.T)
-        return self.__transp
-
-    def sqrt(self):
-        """Find an operator S such that S.T @ S == self.
-
-        Requires self be symmetric.
-
-        Returns
-        -------
-        S: KroneckerProductOperator
-
-        Raises
-        ------
-        ValueError: if operator not self-adjoint
-        """
-        operator1 = self._operator1
-        if ((self.shape[0] != self.shape[1] or
-             operator1.shape[0] != operator1.shape[1])):
-            # TODO: test this
-            raise ValueError(
-                "Square root not defined for {shape!s} operators."
-                .format(shape=self.shape))
-        if self.T is not self:
-            # TODO: test this
-            raise ValueError(
-                "Square root not defined for non-symmetric operators.")
-        # Cholesky can be fragile, so delegate to central location for
-        # handling that.
-        sqrt1 = matrix_sqrt(operator1)
-        sqrt2 = matrix_sqrt(self._operator2)
-        return DaskKroneckerProductOperator(
-            sqrt1, sqrt2)
-
-    def _matmat(self, mat):
-        r"""Compute matrix-matrix product.
-
-        Parameters
-        ----------
-        mat: array_like
-
-        Returns
-        -------
-        result: array_like
-
-        Note
-        ----
-        Implementation depends on the structure of the Kronecker
-        product:
-
-        .. math::
-            A \otimes B = \begin{pmatrix}
-                A_{11} B & A_{12} B & \cdots & A_{1n} B \\
-                A_{21} B & A_{22} B & \cdots & A_{2n} B \\
-                \vdots   & \vdots   & \ddots & \vdots   \\
-                A_{m1} B & A_{m2} B & \cdots & A_{mn} B
-            \end{pmatrix}
-
-        Matrix-scalar products are commutative, and :math:`B` is the
-        same for each block.  When right-multiplying by a matrix
-        :math:`C`, we can take advantage of this by splitting
-        :math:`C` into chunks, multiplying each by the corresponding
-        element of :math:`A`, adding them up, and multiplying by
-        :math:`B`.
-
-        """
-        assert self.shape[1] == mat.shape[0]
-        chunks = []
-        block_size = self._block_size
-        operator1 = self._operator1
-        operator2 = self._operator2
-        in_chunk = (operator1.shape[1], block_size, mat.shape[1])
-
-        # each row in the outer operator will produce a chunk of rows
-        # in the result
-        for row1 in range(self._n_chunks):
-            # Each section of block_size rows in mat is multiplied by
-            # the same element of operator1, then we move onto the
-            # next.  These are then summed over the elements of
-            # operator1.  This way is about twice as fast as a python
-            # loop with indexing.
-            chunk = (operator1[row1, :, np.newaxis, np.newaxis] *
-                     mat.reshape(in_chunk)).sum(axis=0)
-            chunks.append(operator2.dot(chunk))
-        return vstack(tuple(chunks))
-
-    def quadratic_form(self, mat):
-        r"""Calculate the quadratic form mat.T @ self @ mat.
-
-        Parameters
-        ----------
-        mat: array_like[N, M]
-
-        Returns
-        -------
-        result: array_like[M, M]
-
-        Note
-        ----
-
-        Implementation depends on Kronecker structure, using the
-        :meth:`_matmat` algorithm for self @ mat.  If mat is a lazy
-        dask array, this implementation will load it multiple times to
-        avoid dask keeping it all in memory.
-        """
-        if not isinstance(mat, ARRAY_TYPES) or self.shape[0] != self.shape[1]:
-            # TODO: test failure mode
-            raise TypeError("Unsupported")
-        elif mat.ndim == 1:
-            mat = mat[:, np.newaxis]
-        mat = asarray(mat)
-        if mat.shape[0] != self.shape[1]:
-            # TODO: test failure mode
-            raise ValueError("Dim mismatch")
-        outer_size = mat.shape[-1]
-        result_shape = (outer_size, outer_size)
-        result_dtype = np.result_type(self.dtype, mat.dtype)
-        # I load this into memory, so may as well keep as one chunk
-        result = zeros(result_shape, dtype=result_dtype)
-
-        block_size = self._block_size
-        operator1 = self._operator1
-        operator2 = self._operator2
-        in_chunk = (operator1.shape[1], block_size, mat.shape[1])
-        # row_chunk_size = mat.chunks[0][0]
-
-        for row1, row_start in enumerate(range(
-                0, mat.shape[0], block_size)):
-            # Two function calls and a C loop, instead of python loop
-            # with lots of indexing.
-            chunk = (operator1[row1, :, np.newaxis, np.newaxis] *
-                     mat.reshape(in_chunk)).sum(axis=0)
-            result += mat[row_start:(row_start + block_size)].T.dot(
-                operator2.dot(chunk))
-        return result
-
-
-=======
->>>>>>> 647554e9
 def method_common(inversion_method):
     """Wrap method to validate args.
 
