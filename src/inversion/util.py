"""Utility functions for compatibility.

These functions mirror :mod:`numpy` functions but produce dask output.
"""
import functools
import itertools
import tempfile
import numbers
import atexit
import math
import os

import numpy as np
from scipy.sparse.linalg import LinearOperator, aslinearoperator, lgmres
from scipy.sparse.linalg.interface import (
    MatrixLinearOperator,
    _CustomLinearOperator, _SumLinearOperator,
    _ScaledLinearOperator)
import h5py

import dask.array as da
import dask.array.linalg as la
from dask.array import asarray, concatenate, stack, hstack, vstack, zeros

OPTIMAL_ELEMENTS = int(2e4)
"""Optimal elements per chunk in a dask array.

Magic number, arbitrarily chosen.  Dask documentation mentions many
chunks should fit easily in memory, but each should contain at least a
million elements.  This size matrix is fast to allocate and fill, but
:math:`10^5` gives a memory error.
"""
ARRAY_TYPES = (np.ndarray, da.Array)
"""Array types for determining Kronecker product type.

These are combined for a direct product.
"""
REAL_DTYPE_KINDS = "fiu"
"""The kinds used by dtypes to represent real numbers.

Includes subsets.
"""
MAX_EXPLICIT_ARRAY = 1 << 25
"""Maximum size for an array represented explicitly.

:func:`kronecker_product` will form products smaller than this as an
explicit matrix using :func:`kron`.  Arrays larger than this will use
:class:`DaskKroneckerProduct`.
"""


def chunk_sizes(shape, matrix_side=True):
    """Good chunk sizes for the given shape.

    Optimized mostly for matrix operations on covariance matrices on
    this domain.

    Parameters
    ----------
    shape: tuple
    matrix_side: bool
        Whether the shape will need to be one side of a matrix or
        intended to stay a vector.

    Returns
    -------
    chunks: tuple
    """
    chunk_start = len(shape)
    nelements = 1

    here_max = OPTIMAL_ELEMENTS
    if not matrix_side:
        here_max **= 2

    if np.prod(shape) <= here_max:
        # The total number of elements is smaller than the recommended
        # chunksize, so the whole thing is a single chunk
        return tuple(shape)

    for dim_size in reversed(shape):
        nelements *= dim_size
        chunk_start -= 1

        if nelements > here_max:
            nelements //= dim_size
            break

    chunks = [1 if i < chunk_start else dim_size
              for i, dim_size in enumerate(shape)]
    next_dimsize = shape[chunk_start]

    # I happen to like neatness
    # And cholesky requires square chunks.
    if here_max > nelements:
        max_to_check = int(here_max // nelements)
        check_step = int(min(10 ** math.floor(math.log10(max_to_check) - .1),
                             here_max))
        chunks[chunk_start] = max(
            i for i in itertools.chain(
                (1,),
                range(check_step, max_to_check + 1, check_step))
            if next_dimsize % i == 0)
    return tuple(chunks)


def atleast_1d(arry):
    """Ensure `arry` is dask array of rank at least one.

    Parameters
    ----------
    arry: array_like

    Returns
    -------
    new_arry: dask.array.core.Array
    """
    if isinstance(arry, da.Array):
        if arry.ndim >= 1:
            return arry
        return arry[np.newaxis]
    if isinstance(arry, (list, tuple, np.ndarray)):
        arry = np.atleast_1d(arry)
    if isinstance(arry, numbers.Number):
        arry = np.atleast_1d(arry)

    array_shape = arry.shape
    return da.from_array(arry, chunks=chunk_sizes(array_shape))


def atleast_2d(arry):
    """Ensure arry is a dask array of rank at least two.

    Parameters
    ----------
    arry: array_like

    Returns
    -------
    new_arry: dask.array.core.Array
    """
    if isinstance(arry, da.Array):
        if arry.ndim >= 2:
            return arry
        elif arry.ndim == 1:
            return arry[np.newaxis, :]
        return arry[np.newaxis, np.newaxis]
    if isinstance(arry, (list, tuple, np.ndarray)):
        arry = np.atleast_2d(arry)
    if isinstance(arry, numbers.Number):
        arry = np.atleast_2d(arry)

    array_shape = arry.shape
    return da.from_array(arry, chunks=chunk_sizes(array_shape))


def linop_solve(operator, arr):
    """Solve `operator @ x = arr`.

    deal with arr possibly having multiple columns.

    Parameters
    ----------
    operator: LinearOperator
    arr: array_like

    Returns
    -------
    array_like
    """
    if arr.ndim == 1:
        return asarray(lgmres(operator, np.asarray(arr))[0])
    return asarray(stack([lgmres(operator, np.asarray(col))[0]
                          for col in atleast_2d(arr).T],
                         axis=1))


def solve(arr1, arr2):
    """Solve arr1 @ x = arr2 for x.

    Parameters
    ----------
    arr1: array_like[N, N]
    arr2: array_like[N]

    Returns
    -------
    array_like[N]
    """
    if hasattr(arr1, "solve"):
        return arr1.solve(arr2)
    elif isinstance(arr1, (MatrixLinearOperator, DaskMatrixLinearOperator)):
        return la.solve(asarray(arr1.A), asarray(arr2))
    elif isinstance(arr1, LinearOperator):
        # Linear operators with neither an underlying matrix nor a
        # provided solver. Use iterative sparse solvers.
        # TODO: Get preconditioner working
        # TODO: Test Ax = b for b not column vector
        if isinstance(arr2, ARRAY_TYPES):
            return linop_solve(arr1, arr2)
        elif isinstance(arr2, (MatrixLinearOperator,
                               DaskMatrixLinearOperator)):
            # TODO: Test
            return linop_solve(arr1, arr2.A)
        else:
            def solver(vec):
                """Solve `arr1 x = vec`.

                Parameters
                ----------
                vec: array_like

                Returns
                -------
                array_like
                """
                return linop_solve(arr1, vec)
            inverse = DaskLinearOperator(matvec=solver, shape=arr1.shape[::-1])
            return inverse.dot(arr2)
        # # TODO: Figure out dask tasks for this
        # return da.Array(
        #     {(chunkname, 0):
        #      (spsolve, arr1, arr2.rechunk(1, whatever))},
        #     "solve-arr1.name-arr2.name",
        #     chunks)
    # Shorter method for assuring dask arrays
    return la.solve(asarray(arr1), asarray(arr2))


# TODO Test for handling of different chunking schemes
def schmidt_decomposition(vector, dim1, dim2):
    """Decompose a state vector into a sum of Kronecker products.

    Parameters
    ----------
    vector: array_like[dim1 * dim2]
    dim1, dim2: int

    Returns
    -------
    tuple of (weights, unit_vecs[dim1], unit_vecs[dim2]
        The rows form the separate vectors.
        The weights are guaranteed to be greater than zero

    Note
    ----
    Algorithm from stackexchange:
    https://physics.stackexchange.com/questions/251522/how-do-you-find-a-schmidt-basis-and-how-can-the-schmidt-decomposition-be-used-f
    Also from Mathematica code I wrote based on description in the green
    Quantum Computation book in the reading library
    """
    if vector.ndim == 2 and vector.shape[1] != 1:
        # TODO: Test failure mode
        raise ValueError("Schmidt decomposition only valid for vectors")
    state_matrix = asarray(vector).reshape(dim1, dim2)

    if dim1 > dim2:
        vecs1, lambdas, vecs2 = la.svd(state_matrix)
    else:
        # Transpose, because dask expects tall and skinny
        vecs2T, lambdas, vecs1T = la.svd(state_matrix.T)
        vecs1 = vecs1T.T
        vecs2 = vecs2T.T

    return lambdas, vecs1.T[:len(lambdas), :], vecs2[:len(lambdas), :]


def kronecker_product(operator1, operator2):
    """Form the Kronecker product of the given operators.

    Delegates to ``operator1.kron()`` if possible,
    :func:`kron` if both are :const:`ARRAY_TYPES`, or
    :class:`inversion.correlations.SchmidtKroneckerProduct` otherwise.

    Parameters
    ----------
    operator1, operator2: scipy.sparse.linalg.LinearOperator
        The component operators of the Kronecker product.

    Returns
    -------
    scipy.sparse.linalg.LinearOperator
    """
    if hasattr(operator1, "kron"):
        return operator1.kron(operator2)
    elif isinstance(operator1, ARRAY_TYPES):
        if ((isinstance(operator2, ARRAY_TYPES) and
             operator1.size * operator2.size < MAX_EXPLICIT_ARRAY)):
            return kron(operator1, operator2)
        return DaskKroneckerProductOperator(operator1, operator2)
    # TODO: write a $Linop \otimes array_like$ test for this
    from inversion.correlations import SchmidtKroneckerProduct
    return SchmidtKroneckerProduct(operator1, operator2)


def is_odd(num):
    """Return oddity of num.

    Parameters
    ----------
    num: int

    Returns
    -------
    bool
    """
    return num & 1 == 1


def tolinearoperator(operator):
    """Return operator as a LinearOperator.

    Parameters
    ----------
    operator: array_like or scipy.sparse.linalg.LinearOperator

    Returns
    -------
    DaskLinearOperator
        I want everything to work with dask where possible.

    See Also
    --------
    scipy.sparse.linalg.aslinearoperator
        A similar function without as wide a range of inputs.
        Used for everything but array_likes that are not
        :class:`np.ndarrays` or :class:`scipy.sparse.spmatrix`.
    """
    if isinstance(operator, ARRAY_TYPES):
        return DaskMatrixLinearOperator(atleast_2d(operator))
    try:
        return DaskLinearOperator.fromlinearoperator(
            aslinearoperator(operator))
    except TypeError:
        return DaskMatrixLinearOperator(atleast_2d(operator))


def kron(matrix1, matrix2):
    """Kronecker product of two matrices.

    Parameters
    ----------
    matrix1: array_like[M, N]
    matrix2: array_like[J, K]

    Returns
    -------
    array_like[M*J, N*K]

    See Also
    --------
    scipy.linalg.kron
        Where I got the overview of the implementation.
    """
    matrix1 = atleast_2d(matrix1)
    matrix2 = atleast_2d(matrix2)

    total_shape = matrix1.shape + matrix2.shape
    change = matrix1.ndim

    matrix1_index = tuple(slice(None) if i < change else np.newaxis
                          for i in range(len(total_shape)))
    matrix2_index = tuple(np.newaxis if i < change else slice(None)
                          for i in range(len(total_shape)))

    # TODO: choose good chunk sizes
    product = matrix1[matrix1_index] * matrix2[matrix2_index]

    return concatenate(concatenate(product, axis=1), axis=1)


class DaskLinearOperator(LinearOperator):
    """LinearOperator designed to work with dask.

    Does not support :class:`np.matrix` objects.
    """

    @classmethod
    def fromlinearoperator(cls, original):
        """Turn other into a DaskLinearOperator.

        Parameters
        ----------
        original: LinearOperator

        Returns
        -------
        DaskLinearOperator
        """
        if isinstance(original, DaskLinearOperator):
            return original
        # This returns _CustomLinearOperator, not DaskLinearOperator
        result = cls(
            matvec=original._matvec, rmatvec=original._rmatvec,
            matmat=original._matmat,
            shape=original.shape, dtype=original.dtype)
        return result

    # Everything below here essentially copied from the original LinearOperator
    # scipy.sparse.linalg.interface
    def __new__(cls, *args, **kwargs):
        if cls is DaskLinearOperator:
            # Operate as _DaskCustomLinearOperator factory.
            return _DaskCustomLinearOperator(*args, **kwargs)
        else:
            obj = super(DaskLinearOperator, cls).__new__(cls, *args, **kwargs)

            if ((type(obj)._matvec == DaskLinearOperator._matvec and
                 type(obj)._matmat == DaskLinearOperator._matmat)):
                raise TypeError("LinearOperator subclass should implement"
                                " at least one of _matvec and _matmat.")

            return obj

    def _matmat(self, X):
        """Multiply self by matrix X using basic algorithm.

        Default matrix-matrix multiplication handler.

        Falls back on the user-defined _matvec method, so defining that will
        define matrix multiplication (though in a very suboptimal way).
        """
        return hstack([self.matvec(col.reshape(-1, 1)) for col in X.T])

    def matvec(self, x):
        """

        Matrix-vector multiplication.

        Performs the operation y=A*x where A is an MxN linear
        operator and x is a column vector or 1-d array.

        Parameters
        ----------
        x : da.Array
            An array with shape (N,) or (N,1).

        Returns
        -------
        y : da.Array
            A matrix or ndarray with shape (M,) or (M,1) depending
            on the type and shape of the x argument.

        Notes
        -----
        This matvec wraps the user-specified matvec routine or overridden
        _matvec method to ensure that y has the correct shape and type.

        """
        x = asarray(x)

        M, N = self.shape

        if x.shape != (N,) and x.shape != (N, 1):
            raise ValueError('dimension mismatch')

        y = self._matvec(x)

        y = asarray(y)

        if x.ndim == 1:
            y = y.reshape(M)
        elif x.ndim == 2:
            y = y.reshape(M, 1)
        else:
            raise ValueError('invalid shape returned by user-defined matvec()')

        return y

    def rmatvec(self, x):
        """Adjoint matrix-vector multiplication.

        Performs the operation y = A^H * x where A is an MxN linear
        operator and x is a column vector or 1-d array.

        Parameters
        ----------
        x : da.Array
            An array with shape (M,) or (M,1).

        Returns
        -------
        y : da.Array
            A matrix or ndarray with shape (N,) or (N,1) depending
            on the type and shape of the x argument.

        Notes
        -----
        This rmatvec wraps the user-specified rmatvec routine or overridden
        _rmatvec method to ensure that y has the correct shape and type.

        """
        x = asarray(x)

        M, N = self.shape

        if x.shape != (M,) and x.shape != (M, 1):
            raise ValueError('dimension mismatch')

        y = self._rmatvec(x)

        y = asarray(y)

        if x.ndim == 1:
            y = y.reshape(N)
        elif x.ndim == 2:
            y = y.reshape(N, 1)
        else:
            raise ValueError(
                'invalid shape returned by user-defined rmatvec()')

        return y

    def matmat(self, X):
        """Matrix-matrix multiplication.

        Performs the operation y=A*X where A is an MxN linear
        operator and X dense N*K matrix or ndarray.

        Parameters
        ----------
        X : da.Array
            An array with shape (N,K).

        Returns
        -------
        Y : da.Array
            A matrix or ndarray with shape (M,K) depending on
            the type of the X argument.

        Notes
        -----
        This matmat wraps any user-specified matmat routine or overridden
        _matmat method to ensure that y has the correct type.

        """
        X = asarray(X)

        if X.ndim != 2:
            raise ValueError('expected 2-d ndarray or matrix, not %d-d'
                             % X.ndim)

        M, N = self.shape

        if X.shape[0] != N:
            raise ValueError('dimension mismatch: %r, %r'
                             % (self.shape, X.shape))

        Y = self._matmat(X)

        if isinstance(Y, np.matrix):
            Y = np.asmatrix(Y)

        return Y

    # Dask assumes everything has an ndim
    # Hopefully this fixes the problem
    ndim = 2

    def __add__(self, x):
        """Add self and x."""
        if isinstance(x, LinearOperator):
            return _DaskSumLinearOperator(
                self, DaskLinearOperator.fromlinearoperator(x))
        elif isinstance(x, ARRAY_TYPES):
            return _DaskSumLinearOperator(
                self, DaskMatrixLinearOperator(x))
        else:
            return NotImplemented

    __radd__ = __add__

    def dot(self, x):
        """Matrix-matrix or matrix-vector multiplication.

        Parameters
        ----------
        x : array_like
            1-d or 2-d array, representing a vector or matrix.

        Returns
        -------
        Ax : array
            1-d or 2-d array (depending on the shape of x) that represents
            the result of applying this linear operator on x.

        """
        if isinstance(x, (LinearOperator, DaskLinearOperator)):
            return ProductLinearOperator(self, x)
        elif np.isscalar(x):
            return _DaskScaledLinearOperator(self, x)
        else:
            x = asarray(x)

            if x.ndim == 1 or x.ndim == 2 and x.shape[1] == 1:
                return self.matvec(x)
            elif x.ndim == 2:
                return self.matmat(x)
            else:
                raise ValueError('expected 1-d or 2-d array or matrix, got %r'
                                 % x)

    def _adjoint(self):
        """Default implementation of _adjoint; defers to rmatvec."""
        shape = (self.shape[1], self.shape[0])
        return _DaskCustomLinearOperator(shape, matvec=self.rmatvec,
                                         rmatvec=self.matvec,
                                         dtype=self.dtype)


class _DaskCustomLinearOperator(DaskLinearOperator, _CustomLinearOperator):
    """This should let the factory functions above work."""

    def __init__(self, shape, matvec, rmatvec=None, matmat=None, dtype=None):
        super(_DaskCustomLinearOperator, self).__init__(
            shape, matvec, rmatvec, matmat, dtype)

        if ((self.dtype.kind in REAL_DTYPE_KINDS and
             not hasattr(self, "_transpose"))):
            self._transpose = self._adjoint


class DaskMatrixLinearOperator(MatrixLinearOperator, DaskLinearOperator):
    """This should help out with the tolinearoperator.

    Should I override __add__, ...?
    """

    def __init__(self, A):
        super(DaskMatrixLinearOperator, self).__init__(A)
        self.__transp = None
        self.__adj = None

    def _transpose(self):
        if self.__transp is None:
            self.__transp = _DaskTransposeLinearOperator(self)
        return self.__transp

    def _adjoint(self):
        if self.__adj is None:
            self.__adj = _DaskAdjointLinearOperator(self)
        return self.__adj


class _DaskTransposeLinearOperator(DaskMatrixLinearOperator):
    """Transpose of a DaskMatrixLinearOperator."""

    def __init__(self, transpose):
        super(_DaskTransposeLinearOperator, self).__init__(transpose.A.T)
        self.__transp = transpose

    def _transpose(self):
        return self.__transp


class _DaskAdjointLinearOperator(DaskMatrixLinearOperator):
    """Adjoint of a DaskMatrixLinearOperator."""

    def __init__(self, adjoint):
        super(_DaskAdjointLinearOperator, self).__init__(adjoint.A.H)
        self.__adjoint = adjoint

    def _adjoint(self):
        return self.__adjoint


class _DaskSumLinearOperator(_SumLinearOperator, DaskLinearOperator):
    """Sum of two DaskLinearOperators."""

    pass


class ProductLinearOperator(DaskLinearOperator):
    """Represent a product of linear operators."""

    def __init__(self, *operators):
        """Set up a product on linear operators.

        Parameters
        ----------
        operators: LinearOperator
        """
        super(ProductLinearOperator, self).__init__(
            None, (operators[0].shape[0], operators[-1].shape[1]))
        self._operators = tuple(tolinearoperator(op)
                                for op in operators)
        self._init_dtype()

    def _matvec(self, vector):
        """Form matrix-vector product with vector.

        Parameters
        ----------
        vector: array_like

        Returns
        -------
        array_like
        """
        for op in reversed(self._operators):
            vector = op.matvec(vector)

        return vector

    def _rmatvec(self, vector):
        """Matrix-vector product on the left.

        Parameters
        ----------
        vector: array_like

        Returns
        -------
        array_like
        """
        for op in self._operators:
            vector = op.H.matvec(vector)

        return vector

    def _matmat(self, matrix):
        """The matrix-matrix product.

        Parameters
        ----------
        matrix: array_like

        Returns
        -------
        array_like
        """
        for op in reversed(self._operators):
            matrix = op.matmat(matrix)

        return matrix

    def _adjoint(self):
        """The Hermitian adjoint of the operator."""
        return ProductLinearOperator(
            [op.H for op in reversed(self._operators)])

    def _transpose(self):
        """The transpose of the operator."""
        return ProductLinearOperator(
            *[op.T for op in reversed(self._operators)])

    def solve(self, vector):
        """Solve A @ x == vector.

        Parameters
        ----------
        vector: array_like

        Returns
        -------
        array_like
            Solution of self @ x == vec
        """
        for op in self._operators:
            vector = solve(op, vector)

        return vector


class _DaskScaledLinearOperator(_ScaledLinearOperator, DaskLinearOperator):
    """Scaled linear operator."""

    pass


class DaskKroneckerProductOperator(DaskLinearOperator):
    """Operator for Kronecker product.

    Uses the :math:`O(n^{2.5})` algorithm of Yadav and Michalak (2013)
    to make memory and computational requirements practical.

    Left argument to Kronecker product must be array.

    References
    ----------
    V. Yadav and A.M. Michalak. "Improving computational efficiency in
    large linear inverse problems: an example from carbon dioxide flux
    estimation" *Geosci. Model Dev.* 2013. Vol 6, pp. 583--590.
    URL: http://www.geosci-model-dev.net/6/583/2013
    DOI: 10.5194/gmd-6-583-2013.
    """

    def __init__(self, operator1, operator2):
        """Set up the instance.

        Parameters
        ----------
        operator1: array_like
        operator2: array_like or DaskLinearOperator
        """
        if isinstance(operator1, (DaskMatrixLinearOperator,
                                  MatrixLinearOperator)):
            operator1 = asarray(operator1.A)
        else:
            operator1 = asarray(operator1)
        operator2 = tolinearoperator(operator2)

        total_shape = np.multiply(operator1.shape, operator2.shape)
        super(DaskKroneckerProductOperator, self).__init__(
            shape=tuple(total_shape),
            dtype=np.result_type(operator1.dtype, operator2.dtype))
        self._operator1 = operator1
        self._operator2 = operator2
        self._block_size = operator2.shape[1]
        self._n_chunks = operator1.shape[0]

    def _matmat(self, mat):
        r"""Compute matrix-matrix product.

        Parameters
        ----------
        mat: array_like

        Returns
        -------
        result: array_like

        Note
        ----

        Implementation depends on the structure of the Kronecker
        product:

        .. math::
            A \otimes B = \begin{pmatrix}
                A_{11} B & A_{12} B & \cdots & A_{1n} B \\
                A_{21} B & A_{22} B & \cdots & A_{2n} B \\
                \vdots   & \vdots   & \ddots & \vdots   \\
                A_{m1} B & A_{m2} B & \cdots & A_{mn} B
            \end{pmatrix}

        Matrix-scalar products are commutative, and :math:`B` is the
        same for each block.  When right-multiplying by a matrix
        :math:`C`, we can take advantage of this by splitting
        :math:`C` into chunks, multiplying each by the corresponding
        element of :math:`A`, adding them up, and multiplying by
        :math:`B`.

        """
        chunks = []
        block_size = self._block_size
        chunk_shape = (block_size, mat.shape[1])
        chunk_chunks = (block_size, mat.chunks[1][0])
        chunk_dtype = np.result_type(self.dtype, mat.dtype)
        operator1 = self._operator1
        operator2 = self._operator2

        for row1 in range(self._n_chunks):
            chunk = zeros(chunk_shape, dtype=chunk_dtype,
                          chunks=chunk_chunks)
            for col1, chunk_start in enumerate(
                    range(0, mat.shape[0], block_size)):
                chunk += (operator1[row1, col1] *
                          mat[chunk_start:(chunk_start + block_size)])
            chunks.append(operator2.dot(chunk))
        return vstack(tuple(chunks))


created_temporaries = []


def persist_to_disk(*arrays):
    """Persist arrays to disk.

    Save the arrays to a temporary file on disk, then read them back
    in with an "optimal" chunking scheme.  This will trigger any lazy
    computation, but shouldn't load all the data into memory.

    Parameters
    ----------
    *arrays: array_like[N] or array_like[N, N]
        Set of vectors or square matrices.

    Returns
    -------
    *disk_arrays
        The same arrays, but backed by an hdf5 file, not a series of
        computations

    See Also
    --------
    dask.array.persist
    """
    fid, tmpname = tempfile.mkstemp()
    created_temporaries.append(tmpname)
    names = ["/array{n:02d}".format(n=n)
             for n in range(len(arrays))]
    da.to_hdf5(tmpname,
               {name: arry
                for name, arry in zip(names, arrays)})
    ds = h5py.File(tmpname)
    os.close(fid)
    return (
        da.from_array(
            ds[name], chunks=chunk_sizes((arry.shape[0],), arry.ndim == 2)[0])
        for name, arry in zip(names, arrays))


<<<<<<< HEAD
@atexit.register
def remove_temporaries():
    """Remove the temporary files from `persist_to_disk`.

    Closes the file descriptors and removes the files.
    """
    for tmpname in created_temporaries:
        os.remove(tmpname)
    created_temporaries.clear()
=======
def validate_args(inversion_method):
    """Wrap method to validate args.

    Parameters
    ----------
    inversion_method: function

    Returns
    -------
    wrapped_method: function
    """
    @functools.wraps(inversion_method)
    def wrapper(background, background_covariance,
                observations, observation_covariance,
                observation_operator):
        """Solve the inversion problem.

        Parameters
        ----------
        background: np.ndarray[N]
        background_covariance:  np.ndarray[N,N]
        observations: np.ndarray[M]
        observation_covariance: np.ndarray[M,M]
        observation_operator: np.ndarray[M,N]

        Returns
        -------
        analysis: np.ndarray[N]
        analysis_covariance: np.ndarray[N,N]
        """
        background = atleast_1d(background)
        if not isinstance(background_covariance, LinearOperator):
            background_covariance = atleast_2d(background_covariance)

        observations = atleast_1d(observations)
        if not isinstance(observation_covariance, LinearOperator):
            observation_covariance = atleast_2d(observation_covariance)

        if not isinstance(observation_operator, LinearOperator):
            observation_operator = atleast_2d(observation_operator)

        return inversion_method(background, background_covariance,
                                observations, observation_covariance,
                                observation_operator)
    return wrapper
>>>>>>> 830e0ff3
<|MERGE_RESOLUTION|>--- conflicted
+++ resolved
@@ -901,7 +901,6 @@
         for name, arry in zip(names, arrays))
 
 
-<<<<<<< HEAD
 @atexit.register
 def remove_temporaries():
     """Remove the temporary files from `persist_to_disk`.
@@ -911,7 +910,8 @@
     for tmpname in created_temporaries:
         os.remove(tmpname)
     created_temporaries.clear()
-=======
+
+
 def validate_args(inversion_method):
     """Wrap method to validate args.
 
@@ -956,5 +956,4 @@
         return inversion_method(background, background_covariance,
                                 observations, observation_covariance,
                                 observation_operator)
-    return wrapper
->>>>>>> 830e0ff3
+    return wrapper