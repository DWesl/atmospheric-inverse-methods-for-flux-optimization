"""Tests for the atmos_flux_inversion package.

Includes tests using random data, analytic solutions, and checks that
different methods agree for simple problems.

"""
from __future__ import print_function, division
import fractions
import itertools
import operator
import os.path
import atexit
import pickle
import math
import sys
try:
    from functools import reduce
except ImportError:
    # reduce used to be a builtin
    pass

import numpy as np
import numpy.linalg as np_la
import numpy.linalg as la
import numpy.testing as np_tst
import scipy.linalg
import scipy.sparse
import scipy.optimize
# Import from scipy.linalg if not using dask
from scipy.linalg import cholesky
from scipy.sparse.linalg.interface import LinearOperator, MatrixLinearOperator

import unittest2
import pyfftw

import pandas as pd
import xarray

import atmos_flux_inversion.optimal_interpolation
import atmos_flux_inversion.correlations
import atmos_flux_inversion.covariances
import atmos_flux_inversion.variational
import atmos_flux_inversion.remapper
import atmos_flux_inversion.wrapper
import atmos_flux_inversion.linalg
import atmos_flux_inversion.noise
import atmos_flux_inversion.psas
import atmos_flux_inversion.util
from atmos_flux_inversion.linalg import tolinearoperator


if os.path.exists(".pyfftw.pickle"):
    with open(".pyfftw.pickle", "rb") as wis_in:
        WISDOM = pickle.load(wis_in)

    if isinstance(WISDOM[0], str):
        WISDOM = [wis.encode("ascii")
                  for wis in WISDOM]
    pyfftw.import_wisdom(WISDOM)
    del WISDOM, wis_in

    def save_wisdom():
        """Save accumulated pyfftw wisdom.

        Saves in hidden file in current directory.
        Should help speed up subsequent test runs.
        """
        with open(".pyfftw.pickle", "wb") as wis_out:
            pickle.dump(pyfftw.export_wisdom(), wis_out, 2)
    atexit.register(save_wisdom)
    del save_wisdom


# If adding other inexact methods to the list tested, be sure to add
# those to the `if "var" in name or "psas" in name` and
# `if "psas" in name` tests as applicable.
ALL_METHODS = (
    atmos_flux_inversion.optimal_interpolation.simple,
    atmos_flux_inversion.optimal_interpolation.fold_common,
    atmos_flux_inversion.optimal_interpolation.save_sum,
    atmos_flux_inversion.optimal_interpolation.scipy_chol,
    atmos_flux_inversion.variational.simple,
    atmos_flux_inversion.variational.incremental,
    atmos_flux_inversion.variational.incr_chol,
    atmos_flux_inversion.psas.simple,
    atmos_flux_inversion.psas.fold_common,
)
ITERATIVE_METHOD_START = 4
"""Where the iterative methods start in the above list.

Used to test failure modes for these solvers.
"""

PRECISE_DTYPE = np.float128
"""The dtype used to represent analytic results.

These are initialized as :class:`fractions.Fraction` then converted to
this dtype for the comparison.
"""

ITERATIVE_STATE_TOLERANCE = 1e-3
ITERATIVE_COVARIANCE_TOLERANCE = 1e-1
EXACT_TOLERANCE = 1e-7

DTYPE = np.float64
"""Default dtype for certain tests."""


def getname(method):
    """Descriptive name for the function.

    A name combining the function name and module.

    Parameters
    ----------
    method: callable

    Returns
    -------
    name: str

    """
    module = method.__module__
    group = module.split(".")[-1]
    variant = method.__name__

    return "{group:s} ({variant:s})".format(group=group,
                                            variant=variant)


def expectFailureIf(condition):
    """Mark a test as XFAIL based on condition.

    Wrapper to make :func:`unittest2.expectedFailure` conditional.

    Parameters
    ----------
    condition: bool

    Returns
    -------
    decorator: func
    """
    if condition:
        return unittest2.expectedFailure
    return lambda fun: fun


class TestInversionSimple(unittest2.TestCase):
    """Test inversions using simple cases."""

    def test_scalar_equal_variance(self):
        """Test a direct measurement of a scalar state."""
        bg = np.atleast_1d(2.)
        bg_cov = np.atleast_2d(1.)

        obs = np.atleast_1d(3.)
        obs_cov = np.atleast_2d(1.)

        obs_op = np.atleast_2d(1.)

        for method in ALL_METHODS:
            name = getname(method)

            with self.subTest(method=name):
                post, post_cov = method(
                    bg, bg_cov, obs, obs_cov, obs_op)

                np_tst.assert_allclose(post, 2.5)
                np_tst.assert_allclose(post_cov, .5)

    def test_scalar_unequal_variance(self):
        """Test assimilation of a direct measurement fo a scalar state.

        Variances not equal.
        """
        bg = np.atleast_1d(15.)
        bg_cov = np.atleast_2d(2.)

        obs = np.atleast_1d(14.)
        obs_cov = np.atleast_2d(1.)

        obs_op = np.atleast_2d(1.)

        for method in ALL_METHODS:
            with self.subTest(method=getname(method)):
                post, post_cov = method(
                    bg, bg_cov, obs, obs_cov, obs_op)

                np_tst.assert_allclose(
                    post, PRECISE_DTYPE(14 + fractions.Fraction(1, 3)))
                np_tst.assert_allclose(
                    post_cov, PRECISE_DTYPE(fractions.Fraction(2, 3)))

    def test_multiple_priors(self):
        """Test doing multiple assimilations at once.

        Simple test.
        """
        bg = np.array([[2., 3.]])
        bg_cov = np.atleast_2d(1.)

        obs = np.array([[3., 4.]])
        obs_cov = np.atleast_2d(1.)

        obs_op = np.atleast_2d(1.)

        for method in ALL_METHODS[:ITERATIVE_METHOD_START]:
            name = getname(method)

            with self.subTest(method=name):
                post, post_cov = method(
                    bg, bg_cov, obs, obs_cov, obs_op)

                np_tst.assert_allclose(post, [[2.5, 3.5]])
                np_tst.assert_allclose(post_cov, .5)

    def test_homework_one(self):
        """Verify that this can reproduce the answers to HW1.

        Make sure the answers here are within roundoff of the analytic
        solutions.

        """
        bg = np.array((18., 15., 22.))
        bg_var = np.array((2., 2., 2.))
        bg_corr = np.array(((1, .5, .25),
                            (.5, 1, .5),
                            (.25, .5, 1)))

        obs = np.array((19., 14.))
        obs_var = np.array((1., 1.))

        obs_op = np.array(((1., 0., 0.),
                           (0., 1., 0.)))

        bg_std = np.sqrt(bg_var)
        bg_cov = np.diag(bg_std).dot(bg_corr.dot(np.diag(bg_std)))

        # obs_std = np.sqrt(obs_var)

        # Assume no correlations between observations.
        obs_cov = np.diag(obs_var)

        for method in ALL_METHODS:
            # Setup for expected degradation of solutions
            name = getname(method)
            # The default for assert_allclose
            cov_rtol = state_rtol = EXACT_TOLERANCE

            with self.subTest(method=name):
                # Also tested above in scalar_unequal_variance
                with self.subTest(problem=3):
                    state_college_index = 1
                    post, post_cov = method(
                        bg[state_college_index],
                        bg_cov[state_college_index, state_college_index],
                        obs[state_college_index],
                        obs_cov[state_college_index, state_college_index],
                        obs_op[state_college_index, state_college_index])

                    np_tst.assert_allclose(
                        post, np.asanyarray(14 + fractions.Fraction(1, 3),
                                            dtype=PRECISE_DTYPE),
                        rtol=state_rtol)
                    np_tst.assert_allclose(
                        post_cov, np.asanyarray(fractions.Fraction(2, 3),
                                                dtype=PRECISE_DTYPE),
                        rtol=cov_rtol)

                with self.subTest(problem=4):
                    state_college_index = 1

                    post, post_cov = method(
                        bg, bg_cov,
                        obs[state_college_index],
                        obs_cov[state_college_index, state_college_index],
                        obs_op[state_college_index, :])

                    np_tst.assert_allclose(
                        post, np.asanyarray((17 + fractions.Fraction(2, 3),
                                             14 + fractions.Fraction(1, 3),
                                             21 + fractions.Fraction(2, 3)),
                                            dtype=PRECISE_DTYPE),
                        rtol=state_rtol)

                with self.subTest(problem=5):
                    pittsburgh_index = 0

                    post, post_cov = method(
                        bg, bg_cov,
                        obs[pittsburgh_index],
                        obs_cov[pittsburgh_index, pittsburgh_index],
                        obs_op[pittsburgh_index, :])

                    np_tst.assert_allclose(
                        post,
                        np.asanyarray((18 + fractions.Fraction(2, 3),
                                       15 + fractions.Fraction(1, 3),
                                       22 + fractions.Fraction(1, 6)),
                                      PRECISE_DTYPE),
                        rtol=state_rtol)

                with self.subTest(problem=7):
                    state_college_index = 1

                    post, post_cov = method(
                        bg, bg_cov,
                        obs[state_college_index],
                        4 * obs_cov[state_college_index, state_college_index],
                        obs_op[state_college_index, :])

                    np_tst.assert_allclose(
                        post, np.asanyarray((17 + fractions.Fraction(5, 6),
                                             14 + fractions.Fraction(2, 3),
                                             21 + fractions.Fraction(5, 6)),
                                            dtype=PRECISE_DTYPE),
                        rtol=state_rtol)

                with self.subTest(problem=8):
                    post, post_cov = method(
                        bg, bg_cov, obs, obs_cov, obs_op)

                    # background correlations make this problem not
                    # strictly linear, at least without doing
                    # sequential inversions. Have not verified by hand
                    np_tst.assert_allclose(
                        post, np.asanyarray(
                            (18 + fractions.Fraction(1, 2),
                             14 + fractions.Fraction(1, 2),
                             21 + fractions.Fraction(3, 4)),
                            dtype=PRECISE_DTYPE),
                        rtol=state_rtol)

    def test_sequential_assimilations(self):
        """Make sure this follows Bayes' rule."""
        bg = np.array((18., 15., 22.))
        bg_var = np.array((2., 2., 2.))
        bg_corr = np.array(((1, .5, .25),
                            (.5, 1, .5),
                            (.25, .5, 1)))

        obs = np.array((19., 14.))
        obs_var = np.array((1., 1.))

        obs_op = np.array(((1., 0., 0.),
                           (0., 1., 0.)))

        bg_std = np.sqrt(bg_var)
        bg_cov = np.diag(bg_std).dot(bg_corr.dot(np.diag(bg_std)))

        # obs_std = np.sqrt(obs_var)

        # Assume no correlations between observations.
        obs_cov = np.diag(obs_var)

        for method in ALL_METHODS:
            name = getname(method)
            if "var" in name.lower() or "psas" in name.lower():
                state_rtol = ITERATIVE_STATE_TOLERANCE
                cov_rtol = ITERATIVE_COVARIANCE_TOLERANCE
            else:
                # The default for assert_allclose
                cov_rtol = state_rtol = EXACT_TOLERANCE

            with self.subTest(method=name):
                inter1, inter_cov1 = method(
                    bg, bg_cov, obs[0], obs_cov[0, 0],
                    obs_op[0, :])
                post1, post_cov1 = method(
                    inter1, inter_cov1, obs[1], obs_cov[1, 1],
                    obs_op[1, :])

                post2, post_cov2 = method(
                    bg, bg_cov, obs, obs_cov, obs_op)

                np_tst.assert_allclose(
                    post1, post2, rtol=state_rtol)

                if "psas" in name.lower():
                    # The second covariance isn't positive definite (one
                    # positive entry) and no entry shares the order of
                    # magnitude between the two.
                    raise unittest2.SkipTest("Known Failure: PSAS Covariances")

                np_tst.assert_allclose(
                    post_cov1, post_cov2, rtol=cov_rtol)

    def test_iterative_failures(self):
        """Test failure modes of iterative solvers."""
        bg_stds = np.logspace(-8, 1, 10)
        bg_corr = scipy.linalg.toeplitz(
            np.arange(1, .9, -.01))
        bg_cov = np.diag(bg_stds).dot(bg_corr).dot(np.diag(bg_stds))

        bg_vals = np.arange(10)

        obs_op = np.eye(3, 10)
        obs_vals = 10 - np.arange(3)
        obs_cov = np.diag((10, 1e-3, 1e-6)) / 8

        for method in ALL_METHODS[ITERATIVE_METHOD_START:]:
            name = getname(method)

            with self.subTest(method=name):
                with self.assertRaises(
                        atmos_flux_inversion.ConvergenceError) as cxt_mgr:
                    method(bg_vals, bg_cov, obs_vals, obs_cov, obs_op)

                conv_err = cxt_mgr.exception
                self.assertTrue(hasattr(conv_err, "guess"))
                self.assertTrue(hasattr(conv_err, "result"))
                self.assertIsInstance(conv_err.result,
                                      scipy.optimize.OptimizeResult)
                self.assertTrue(hasattr(conv_err, "hess_inv"))


class TestGaussianNoise(unittest2.TestCase):
    """Test the properties of the gaussian noise."""

    def test_ident_cov(self):
        """Test generation with identity as covariance."""
        sample_shape = 3
        cov = np.eye(sample_shape)
        noise = atmos_flux_inversion.noise.gaussian_noise(cov, int(1e6))

        np_tst.assert_allclose(noise.mean(axis=0),
                               np.zeros((sample_shape,)),
                               rtol=1e-2, atol=1e-2)
        np_tst.assert_allclose(np.cov(noise.T), cov,
                               rtol=1e-2, atol=1e-2)

    def test_shape(self):
        """Make sure the returned shapes are correct."""
        sample_shape = (3,)
        sample_cov = np.eye(sample_shape[0])

        for shape in ((), (6,), (2, 3)):
            with self.subTest(shape=shape):
                res = atmos_flux_inversion.noise.gaussian_noise(
                    sample_cov, shape)

                self.assertEqual(res.shape, shape + sample_shape)

        with self.subTest(shape=5):
            res = atmos_flux_inversion.noise.gaussian_noise(
                sample_cov, 5)

            self.assertEqual(res.shape, (5,) + sample_shape)

        with self.subTest(shape=None):
            res = atmos_flux_inversion.noise.gaussian_noise(
                sample_cov, None)
            self.assertEqual(res.shape, sample_shape)

    def test_operator(self):
        """Test that the code works with operator covariances."""
        diagonal = (1, .5, .3, .2, .1)
        sample_cov = atmos_flux_inversion.covariances.DiagonalOperator(
            diagonal)
        sample_shape = (len(diagonal),)
        noise = atmos_flux_inversion.noise.gaussian_noise(sample_cov, int(1e6))

        np_tst.assert_allclose(noise.mean(axis=0),
                               np.zeros(sample_shape),
                               rtol=1e-2, atol=1e-2)
        np_tst.assert_allclose(np.cov(noise.T), np.diag(diagonal),
                               rtol=1e-2, atol=1e-2)

    def test_kron_op(self):
        """Test that large kronecker operators don't break the handling."""
        op1 = scipy.linalg.toeplitz(.6 ** np.arange(15))
        diag = (1, .9, .8, .7, .6, .5, .4, .3, .2, .1)
        op2 = atmos_flux_inversion.covariances.DiagonalOperator(diag)

        combined = atmos_flux_inversion.util.kronecker_product(op1, op2)

        noise = atmos_flux_inversion.noise.gaussian_noise(combined, int(1e5))

        np_tst.assert_allclose(noise.mean(axis=0),
                               np.zeros(combined.shape[0]),
                               rtol=1.1e-2, atol=1e-2)
        np_tst.assert_allclose(np.cov(noise.T),
                               scipy.linalg.kron(op1, np.diag(diag)),
                               rtol=3e-2, atol=3e-2)

    def test_off_diagonal(self):
        """Test that the code works with off-diagonal elements."""
        sample_cov = scipy.linalg.toeplitz((1, .5, .25, .125))
        sample_shape = (4,)
        noise = atmos_flux_inversion.noise.gaussian_noise(sample_cov, int(1e6))

        np_tst.assert_allclose(noise.mean(axis=0),
                               np.zeros(sample_shape),
                               rtol=1e-2, atol=1e-2)
        np_tst.assert_allclose(np.cov(noise.T), sample_cov,
                               rtol=1e-2, atol=1e-2)

    def test_slow_decay(self):
        """Test that the code handles slowly-decaying covariances."""
        sample_cov = scipy.linalg.toeplitz(.8 ** np.arange(10))
        sample_shape = (10,)
        noise = atmos_flux_inversion.noise.gaussian_noise(sample_cov, int(1e6))

        np_tst.assert_allclose(noise.mean(axis=0),
                               np.zeros(sample_shape),
                               rtol=1e-2, atol=1e-2)
        np_tst.assert_allclose(np.cov(noise.T), sample_cov,
                               rtol=1e-2, atol=1e-2)

    def test_fails(self):
        """Test that construction fails on invalid input."""
        self.assertRaises(ValueError,
                          atmos_flux_inversion.noise.gaussian_noise,
                          np.ones(10))
        self.assertRaises(ValueError,
                          atmos_flux_inversion.noise.gaussian_noise,
                          np.eye(3, 2))


class TestCorrelations(unittest2.TestCase):
    """Test the generation of correlation matrices."""

    def test_far_correl(self):
        """Test the correlation between points far apart.

        Should be zero.
        """
        for corr_class in (
                atmos_flux_inversion.correlations.DistanceCorrelationFunction
                .__subclasses__()):
            with self.subTest(corr_class=corr_class.__name__):
                corr_fun = corr_class(1e-8)

                corr = corr_fun(1e8)
                self.assertAlmostEqual(corr, 0)

    def test_near_correl(self):
        """Test 2D correlation between near points.

        Should be one.
        """
        for corr_class in (
                atmos_flux_inversion.correlations.DistanceCorrelationFunction
                .__subclasses__()):
            with self.subTest(corr_class=corr_class.__name__):
                corr_fun = corr_class(1e8)

                corr = corr_fun(1e-8)
                self.assertAlmostEqual(corr, 1)

    def test_2d_np_fromfunction(self):
        """Test that the structure works with np.fromfunction.

        This is how the integration tests will get background
        covariances, so this needs to work.
        """
        test_size = (int(15), int(20))
        for corr_class in (
                atmos_flux_inversion.correlations.DistanceCorrelationFunction
                .__subclasses__()):
            with self.subTest(corr_class=getname(corr_class)):
                corr_fun = corr_class(2.)

                corr = np.fromfunction(corr_fun.correlation_from_index,
                                       shape=test_size * 2, dtype=float)
                corr_mat = corr.reshape((np.prod(test_size),) * 2)

                # test postitive definite
                try:
                    chol_upper = cholesky(corr_mat)
                except la.LinAlgError:
                    self.fail("corr_mat not positive definite")

                # test symmetry
                np_tst.assert_allclose(chol_upper.T.dot(chol_upper),
                                       corr_mat,
                                       rtol=1e-4, atol=1e-4)

    def test_2d_make_matrix(self):
        """Test make_matrix for 2D correlations.

        Checks against original value.

        This test is really slow.
        """
        # 30x25 Gaussian 10 not close
        test_nx = 30
        test_ny = 20
        test_points = test_ny * test_nx

        # TODO: speed up
        for corr_class in (
                atmos_flux_inversion.correlations.DistanceCorrelationFunction.
                __subclasses__()):
            for dist in (1, 5, 10, 15):
                with self.subTest(corr_class=getname(corr_class),
                                  dist=dist):
                    corr_fun = corr_class(dist)

                    corr_mat = atmos_flux_inversion.correlations.make_matrix(
                        corr_fun, (test_ny, test_nx))

                    # Make sure diagonal elements are ones
                    np_tst.assert_allclose(np.diag(corr_mat), 1)

                    # check if it matches the original
                    np_tst.assert_allclose(
                        corr_mat,
                        np.fromfunction(
                            corr_fun.correlation_from_index,
                            (test_ny, test_nx, test_ny, test_nx)
                        ).reshape((test_points, test_points)),
                        # rtol=1e-13: Gaussian 10 and 15 fail
                        # atol=1e-15: Gaussian 1 and 5 fail
                        rtol=1e-11, atol=1e-13)

                    # check if it actually is positive definite
                    cholesky(corr_mat)

    def test_1d_np_fromfunction(self):
        """Test that the structure works with np.fromfunction.

        This is how the integration tests will get background
        covariances, so this needs to work.
        """
        test_size = (200,)
        for corr_class in (
                atmos_flux_inversion.correlations.DistanceCorrelationFunction
                .__subclasses__()):
            with self.subTest(corr_class=getname(corr_class)):
                # This fails with a correlation length of 5
                corr_fun = corr_class(2.)

                corr = np.fromfunction(corr_fun.correlation_from_index,
                                       shape=test_size * 2, dtype=float)
                corr_mat = corr.reshape((np.prod(test_size),) * 2)

                # test postitive definite
                chol_upper = cholesky(corr_mat)

                # test symmetry
                np_tst.assert_allclose(chol_upper.T.dot(chol_upper),
                                       corr_mat,
                                       rtol=1e-4, atol=1e-4)

    def test_1d_make_matrix(self):
        """Test make_matrix for 1D correlations.

        Checks against original value.
        """
        test_nt = 200

        for corr_class in (
                atmos_flux_inversion.correlations.DistanceCorrelationFunction.
                __subclasses__()):
            for dist in (1, 5, 10, 30):
                with self.subTest(corr_class=getname(corr_class),
                                  dist=dist):
                    corr_fun = corr_class(dist)

                    corr_mat = atmos_flux_inversion.correlations.make_matrix(
                        corr_fun,
                        test_nt
                    )

                    # Make sure diagonal elements are ones
                    np_tst.assert_allclose(np.diag(corr_mat), 1)

                    # check if it matches the original
                    np_tst.assert_allclose(
                        corr_mat,
                        np.fromfunction(
                            corr_fun.correlation_from_index, (test_nt, test_nt)
                        ).reshape((test_nt, test_nt)),
                        # rtol=1e-13: Gaussian 10 and 15 fail
                        # atol=1e-15: Gaussian 1 and 5 fail
                        rtol=1e-12, atol=1e-14)

                    # check if it actually is positive definite
                    chol_upper = cholesky(corr_mat)

                    # test symmetry
                    np_tst.assert_allclose(chol_upper.T.dot(chol_upper),
                                           corr_mat,
                                           rtol=1e-4, atol=1e-4)

    def test_fft_correlation_structure(self):
        """Ensure the FFT-based operators satisfy conditions of correlation matrices.

        Checks for symmetry and ones on the diagonal.
        """
        for corr_class in (
                atmos_flux_inversion.correlations.DistanceCorrelationFunction.
                __subclasses__()):
            for test_shape in ((300,), (20, 30)):
                test_size = int(np.prod(test_shape, dtype=int))
                for dist in (1, 3, 10, 30):
                    for is_cyclic in (True, False):
                        corr_fun = corr_class(dist)

                        corr_op = (
                            atmos_flux_inversion.correlations.
                            HomogeneousIsotropicCorrelation.
                            from_function(corr_fun, test_shape, is_cyclic))
                        # This is the fastest way to get column-major
                        # order from da.eye.
                        corr_mat = corr_op.dot(np.eye(test_size).T)

                        with self.subTest(
                                corr_class=getname(corr_class), dist=dist,
                                test_shape=test_shape, is_cyclic=is_cyclic,
                                test="symmetry"):
                            np_tst.assert_allclose(corr_mat, corr_mat.T,
                                                   rtol=1e-14, atol=1e-15)
                        with self.subTest(
                                corr_class=getname(corr_class), dist=dist,
                                test_shape=test_shape, is_cyclic=is_cyclic,
                                test="self-correlation"):
                            np_tst.assert_allclose(np.diag(corr_mat), 1)

    def test_1d_fft_correlation_cyclic(self):
        """Test HomogeneousIsotropicCorrelation for cyclic 1D arrays.

        Check against `make_matrix` and ignore values near the edges
        of the domain where the two methods are different.
        """
        test_nt = 512
        test_lst = (np.zeros(test_nt), np.ones(test_nt), np.arange(test_nt),
                    np.eye(100, test_nt)[-1])

        for corr_class in (
                atmos_flux_inversion.correlations.DistanceCorrelationFunction.
                __subclasses__()):
            for dist in (1, 3, 10):
                # Magic numbers
                # May need to increase for larger test_nt
                noncorr_dist = 20 + 8 * dist
                corr_fun = corr_class(dist)

                corr_mat = atmos_flux_inversion.correlations.make_matrix(
                    corr_fun, test_nt)
                corr_op = (
                    atmos_flux_inversion.correlations.
                    HomogeneousIsotropicCorrelation.
                    from_function(corr_fun, test_nt))

                for i, test_vec in enumerate(test_lst):
                    with self.subTest(corr_class=getname(corr_class),
                                      dist=dist, test_num=i,
                                      inverse="no"):
                        np_tst.assert_allclose(
                            corr_op.dot(test_vec)[noncorr_dist:-noncorr_dist],
                            corr_mat.dot(test_vec)[noncorr_dist:-noncorr_dist],
                            rtol=1e-3, atol=1e-5)

                for i, test_vec in enumerate(test_lst):
                    with self.subTest(corr_class=getname(corr_class),
                                      dist=dist, test_num=i,
                                      inverse="yes"):
                        if ((corr_class is atmos_flux_inversion.correlations.
                             GaussianCorrelation and
                             dist >= 3)):
                            # Gaussian(3) has FFT less
                            # well-conditioned than make_matrix
                            raise unittest2.SkipTest(
                                "Gaussian({0:d}) correlations ill-conditioned".
                                format(dist))
                        elif ((corr_class is atmos_flux_inversion.correlations.
                               BalgovindCorrelation and
                               dist == 10)):
                            # This one distance is problematic
                            # Roughly 3% of the points disagree
                            # for the last half of the tests
                            # I have no idea why
                            raise unittest2.SkipTest(
                                "Balgovind(10) correlations weird")
                        np_tst.assert_allclose(
                            corr_op.solve(
                                test_vec)[noncorr_dist:-noncorr_dist],
                            la.solve(
                                corr_mat,
                                test_vec)[noncorr_dist:-noncorr_dist],
                            rtol=1e-3, atol=1e-5)

    def test_1d_fft_correlation_acyclic(self):
        """Test HomogeneousIsotropicCorrelation for acyclic 1D arrays.

        Check against `make_matrix` and ignore values near the edges
        of the domain where the two methods are different.
        """
        test_nt = 512
        test_lst = (np.zeros(test_nt), np.ones(test_nt), np.arange(test_nt),
                    np.eye(100, test_nt)[-1])

        for corr_class in (
                atmos_flux_inversion.correlations.DistanceCorrelationFunction.
                __subclasses__()):
            for dist in (1, 3, 10):
                # Magic numbers
                # May need to increase for larger test_nt
                corr_fun = corr_class(dist)

                corr_mat = atmos_flux_inversion.correlations.make_matrix(
                    corr_fun, test_nt)
                corr_op = (
                    atmos_flux_inversion.correlations.
                    HomogeneousIsotropicCorrelation.
                    from_function(corr_fun, test_nt, False))

                for i, test_vec in enumerate(test_lst):
                    with self.subTest(corr_class=getname(corr_class),
                                      dist=dist, test_num=i,
                                      inverse="no"):
                        np_tst.assert_allclose(
                            corr_op.dot(test_vec),
                            corr_mat.dot(test_vec),
                            rtol=1e-3, atol=1e-5)

                for i, test_vec in enumerate(test_lst):
                    with self.subTest(corr_class=getname(corr_class),
                                      dist=dist, test_num=i,
                                      inverse="yes"):
                        self.assertRaises(
                            NotImplementedError, corr_op.solve, test_vec)

    def test_2d_fft_correlation_cyclic(self):
        """Test HomogeneousIsotropicCorrelation for cyclic 2D arrays.

        Check against `make_matrix` and ignore values near the edges
        where the two methods differ.
        """
        test_shape = (20, 30)
        test_size = np.prod(test_shape)
        test_lst = (np.zeros(test_size),
                    np.ones(test_size),
                    np.arange(test_size),
                    np.eye(10 * test_shape[0], test_size)[-1])

        for corr_class in (
                atmos_flux_inversion.correlations.DistanceCorrelationFunction.
                __subclasses__()):
            for dist in (1, 3):
                # Magic numbers
                # May need to increase for larger domains
                noncorr_dist = 20 + 8 * dist
                corr_fun = corr_class(dist)

                corr_mat = atmos_flux_inversion.correlations.make_matrix(
                    corr_fun, test_shape)
                corr_op = (
                    atmos_flux_inversion.correlations.
                    HomogeneousIsotropicCorrelation.
                    from_function(corr_fun, test_shape))

                for i, test_vec in enumerate(test_lst):
                    with self.subTest(corr_class=getname(corr_class),
                                      dist=dist, test_num=i,
                                      direction="forward"):
                        np_tst.assert_allclose(
                            corr_op.dot(test_vec).reshape(test_shape)
                            [noncorr_dist:-noncorr_dist,
                             noncorr_dist:-noncorr_dist],
                            corr_mat.dot(test_vec).reshape(test_shape)
                            [noncorr_dist:-noncorr_dist,
                             noncorr_dist:-noncorr_dist],
                            rtol=1e-3, atol=1e-5)

                for i, test_vec in enumerate(test_lst):
                    with self.subTest(corr_class=getname(corr_class),
                                      dist=dist, test_num=i,
                                      direction="backward"):
                        if ((corr_class is atmos_flux_inversion.correlations.
                             GaussianCorrelation and
                             dist >= 3)):
                            # Gaussian(3) has FFT less
                            # well-conditioned than make_matrix
                            raise unittest2.SkipTest(
                                "Gaussian({0:d}) correlations ill-conditioned".
                                format(dist))
                        np_tst.assert_allclose(
                            corr_op.solve(
                                test_vec).reshape(test_shape)
                            [noncorr_dist:-noncorr_dist,
                             noncorr_dist:-noncorr_dist],
                            la.solve(
                                corr_mat,
                                test_vec).reshape(test_shape)
                            [noncorr_dist:-noncorr_dist,
                             noncorr_dist:-noncorr_dist],
                            rtol=1e-3, atol=1e-5)

    def test_2d_fft_correlation_acyclic(self):
        """Test HomogeneousIsotropicCorrelation for acyclic 2D arrays.

        Check against `make_matrix` and ignore values near the edges
        where the two methods differ.
        """
        test_shape = (20, 30)
        test_size = np.prod(test_shape)
        test_lst = (np.zeros(test_size),
                    np.ones(test_size),
                    np.arange(test_size),
                    np.eye(10 * test_shape[0], test_size)[-1])

        for corr_class in (
                atmos_flux_inversion.correlations.DistanceCorrelationFunction.
                __subclasses__()):
            for dist in (1, 3):
                # Magic numbers
                # May need to increase for larger domains
                corr_fun = corr_class(dist)

                corr_mat = atmos_flux_inversion.correlations.make_matrix(
                    corr_fun, test_shape)
                corr_op = (
                    atmos_flux_inversion.correlations.
                    HomogeneousIsotropicCorrelation.
                    from_function(corr_fun, test_shape, False))

                for i, test_vec in enumerate(test_lst):
                    with self.subTest(corr_class=getname(corr_class),
                                      dist=dist, test_num=i,
                                      direction="forward"):
                        np_tst.assert_allclose(
                            corr_op.dot(test_vec).reshape(test_shape),
                            corr_mat.dot(test_vec).reshape(test_shape),
                            rtol=1e-3, atol=1e-5)

                for i, test_vec in enumerate(test_lst):
                    with self.subTest(corr_class=getname(corr_class),
                                      dist=dist, test_num=i,
                                      direction="backward"):
                        self.assertRaises(
                            NotImplementedError, corr_op.solve, test_vec)

    def test_homogeneous_from_array_cyclic(self):
        """Make sure cyclic from_array can be roundtripped.

        Also tests that odd state sizes work.
        """
        test_size = 25

        corr_class = atmos_flux_inversion.correlations.ExponentialCorrelation
        for dist in (1, 3, 5):
            with self.subTest(dist=dist):
                corr_fun = corr_class(dist)
                corr_op1 = (
                    atmos_flux_inversion.correlations.
                    HomogeneousIsotropicCorrelation.
                    from_function(corr_fun, test_size, True))
                first_column = corr_op1.dot(np.eye(test_size, 1)[:, 0])

                corr_op2 = (
                    atmos_flux_inversion.correlations.
                    HomogeneousIsotropicCorrelation.
                    from_array(first_column))

                np_tst.assert_allclose(
                    corr_op1.dot(np.eye(test_size)),
                    corr_op2.dot(np.eye(test_size)))

    def test_kron_composition(self):
        """Test that `kron` works similar to composition of the domains."""
        HomogeneousIsotropicCorrelation = (
            atmos_flux_inversion.correlations.
            HomogeneousIsotropicCorrelation
        )
        corr_class = atmos_flux_inversion.correlations.GaussianCorrelation
        corr_fun = corr_class(5)

        shape1 = (5,)
        shape2 = (7,)

        corr_op1 = (HomogeneousIsotropicCorrelation.
                    from_function(corr_fun, shape1))
        corr_op2 = (HomogeneousIsotropicCorrelation.
                    from_function(corr_fun, shape2))
        kron_corr = corr_op1.kron(corr_op2)
        direct_corr = (HomogeneousIsotropicCorrelation.
                       from_function(corr_fun, shape1 + shape2))

        self.assertEqual(kron_corr.shape, direct_corr.shape)
        self.assertEqual(kron_corr._underlying_shape,
                         direct_corr._underlying_shape)
        np_tst.assert_allclose(kron_corr._corr_fourier,
                               direct_corr._corr_fourier)
        np_tst.assert_allclose(kron_corr._fourier_near_zero,
                               direct_corr._fourier_near_zero)

    def test_kron_results(self):
        """Test the Kronecker product implementation."""
        HomogeneousIsotropicCorrelation = (
            atmos_flux_inversion.correlations.HomogeneousIsotropicCorrelation)
        corr_class = atmos_flux_inversion.correlations.ExponentialCorrelation
        test_shapes = (20, 25, (5, 6))
        distances = (3, 5,)

        for dist1, shape1, dist2, shape2 in itertools.product(
                distances, test_shapes, repeat=2):
            with self.subTest(dist1=dist1, dist2=dist2):
                corr_fun1 = corr_class(dist1)
                corr_fun2 = corr_class(dist2)

                corr_op1 = (
                    HomogeneousIsotropicCorrelation.
                    from_function(corr_fun1, shape1))
                corr_op2 = (
                    HomogeneousIsotropicCorrelation.
                    from_function(corr_fun2, shape2))

                size1 = np.prod(shape1)
                size2 = np.prod(shape2)
                corr_mat1 = corr_op1.dot(np.eye(size1))
                corr_mat2 = corr_op2.dot(np.eye(size2))

                full_corr1 = corr_op1.kron(corr_op2)
                full_corr2 = scipy.linalg.kron(np.asarray(corr_mat1),
                                               np.asarray(corr_mat2))

                self.assertIsInstance(
                    corr_op1, HomogeneousIsotropicCorrelation)

                test_vec = np.arange(size1 * size2)
                np_tst.assert_allclose(
                    full_corr1.dot(test_vec),
                    full_corr2.dot(test_vec))

                test_mat = np.eye(size1 * size2)
                np_tst.assert_allclose(
                    full_corr1.dot(test_mat),
                    full_corr2.dot(test_mat))

    def test_kron_delegate(self):
        """Test that kron delegates where appropriate."""
        op1 = (atmos_flux_inversion.correlations.
               HomogeneousIsotropicCorrelation.
               from_array((1, .5, .25)))
        mat2 = np.eye(5)

        combined_op = op1.kron(mat2)

        self.assertIsInstance(
            combined_op,
            atmos_flux_inversion.linalg.SchmidtKroneckerProduct
        )

    def test_sqrt_direct(self):
        """Test the square root in the most direct manner possible.

        Checks whether matrices corresponding to sqrt.T@sqrt and the
        original matrix are approximately equal.
        """
        operator = (atmos_flux_inversion.correlations.
                    HomogeneousIsotropicCorrelation.
                    from_array((1, .5, .25, .125)))
        sqrt = operator.sqrt()
        sqrt_squared = sqrt.T.dot(sqrt)

        mat = np.eye(4)

        np_tst.assert_allclose(operator.dot(mat),
                               sqrt_squared.dot(mat))

    def test_from_function_direct(self):
        """Directly test the output of from_function."""
        corr_func = (atmos_flux_inversion.correlations.
                     ExponentialCorrelation(1 / np.log(2)))
        from_function = (
            atmos_flux_inversion.correlations.HomogeneousIsotropicCorrelation.
            from_function)
        toeplitz = scipy.linalg.toeplitz

        with self.subTest(is_cyclic=False, nd=1):
            corr_op = from_function(corr_func, [10], False)
            np_tst.assert_allclose(
                corr_op.dot(np.eye(10)),
                toeplitz(0.5 ** np.arange(10)))

        with self.subTest(is_cyclic=False, nd=2):
            corr_op = from_function(corr_func, [2, 3], False)
            same_row = toeplitz(0.5 ** np.array([0, 1, 2]))
            other_row = toeplitz(
                0.5 ** np.array([1, np.sqrt(2), np.sqrt(5)]))
            np_tst.assert_allclose(
                corr_op.dot(np.eye(6)),
                np.block([[same_row, other_row],
                          [other_row, same_row]]))

            corr_op = from_function(corr_func, [4, 6], False)
            same_row = toeplitz(0.5 ** np.arange(6))
            next_row = toeplitz(
                0.5 ** np.array([1, np.sqrt(2), np.sqrt(5),
                                 np.sqrt(10), np.sqrt(17),
                                 np.sqrt(26)]))
            row_after_next = toeplitz(
                0.5 ** np.array([2, np.sqrt(5), np.sqrt(8),
                                 np.sqrt(13), np.sqrt(20),
                                 np.sqrt(29)]))
            two_rows_on = toeplitz(
                0.5 ** np.array([3, np.sqrt(10), np.sqrt(13),
                                 np.sqrt(18), 5, np.sqrt(34)]))
            np_tst.assert_allclose(
                corr_op.dot(np.eye(24)),
                np.block([[same_row, next_row, row_after_next, two_rows_on],
                          [next_row, same_row, next_row, row_after_next],
                          [row_after_next, next_row, same_row, next_row],
                          [two_rows_on, row_after_next, next_row, same_row]]))

        with self.subTest(is_cyclic=True, nd=1):
            corr_op = from_function(corr_func, [10], True)
            np_tst.assert_allclose(
                corr_op.dot(np.eye(10)),
                toeplitz(
                    0.5 ** np.array([0, 1, 2, 3, 4, 5, 4, 3, 2, 1])))

        with self.subTest(is_cyclic=True, nd=2):
            corr_op = from_function(corr_func, [4, 6])
            same_row = toeplitz(
                0.5 ** np.array([0, 1, 2, 3, 2, 1]))
            next_row = toeplitz(
                0.5 ** np.array([1, np.sqrt(2), np.sqrt(5),
                                 np.sqrt(10), np.sqrt(5), np.sqrt(2)]))
            row_after_next = toeplitz(
                0.5 ** np.array([2, np.sqrt(5), np.sqrt(8),
                                 np.sqrt(13), np.sqrt(8), np.sqrt(5)]))

            np_tst.assert_allclose(
                corr_op.dot(np.eye(24)),
                np.block([[same_row, next_row, row_after_next, next_row],
                          [next_row, same_row, next_row, row_after_next],
                          [row_after_next, next_row, same_row, next_row],
                          [next_row, row_after_next, next_row, same_row]]))

    def test_inv(self):
        """Test inverse matches linalg."""
        corr_func = (atmos_flux_inversion.correlations.
                     ExponentialCorrelation(1 / np.log(2)))
        from_function = (
            atmos_flux_inversion.correlations.HomogeneousIsotropicCorrelation.
            from_function)

        for test_shape in (10, 11, (3, 3), (4, 4)):
            with self.subTest(test_shape=test_shape):
                corr_op = from_function(corr_func, test_shape)
                test_size = np.prod(test_shape)
                ident = np.eye(test_size)
                np_tst.assert_allclose(
                    corr_op.inv().dot(ident),
                    la.inv(corr_op.dot(ident)),
                    rtol=1e-5, atol=1e-5)

    def test_acyclic_inv_fails(self):
        """Test inverse fails for acyclic correlations."""
        corr_func = (atmos_flux_inversion.correlations.
                     ExponentialCorrelation(1 / np.log(2)))
        from_function = (
            atmos_flux_inversion.correlations.HomogeneousIsotropicCorrelation.
            from_function)

        for test_shape in (10, 11, (3, 3), (4, 4)):
            with self.subTest(test_shape=test_shape):
                corr_op = from_function(corr_func, test_shape,
                                        is_cyclic=False)
                self.assertRaises(
                    NotImplementedError,
                    corr_op.inv)

    def test_wrong_shape_fails(self):
        """Test that a vector of the wrong shape fails noisily."""
        corr_func = (atmos_flux_inversion.correlations.
                     ExponentialCorrelation(2))
        corr_op = (
            atmos_flux_inversion.correlations.HomogeneousIsotropicCorrelation.
            from_function(corr_func, (3, 4)))

        self.assertRaises(
            ValueError,
            corr_op.solve,
            np.arange(5))

    def test_cyclic_from_array(self):
        """Test from_array with assumed cyclic correlations."""
        array = [1, .5, .25, .125, .0625, .125, .25, .5]
        op = (atmos_flux_inversion.correlations.
              HomogeneousIsotropicCorrelation.
              from_array(array))
        mat = scipy.linalg.toeplitz(array)

        np_tst.assert_allclose(op.dot(np.eye(*mat.shape)),
                               mat)

    def test_acyclic_from_array(self):
        """Test from_array with correlations assumed acyclic."""
        array = [1, .5, .25, .125, .0625, .03125]
        op = (atmos_flux_inversion.correlations.
              HomogeneousIsotropicCorrelation.
              from_array(array, False))
        mat = scipy.linalg.toeplitz(array)

        np_tst.assert_allclose(op.dot(np.eye(*mat.shape)),
                               mat)

    def test_acyclic_from_array2d(self):
        """Test from_array with correlations assumed acyclic."""
        array = [[1, .5, .25, .125, .0625, .03125],
                 [.5, .25, .125, .0625, .03125, .015625]]
        # At one point this operation crashed, so this is an
        # "assertDoesNotRaise"
        (atmos_flux_inversion.correlations.
         HomogeneousIsotropicCorrelation.
         from_array(array, False))


class TestSchmidtKroneckerProduct(unittest2.TestCase):
    """Test the Schmidt Kronecker product implementation for LinearOperators.

    This class tests the implementation based on the Schmidt decomposition.
    """

    def test_identity(self):
        """Test that the implementation works with identity matrices."""
        test_sizes = (4, 5)
        SchmidtKroneckerProduct = (
            atmos_flux_inversion.linalg.SchmidtKroneckerProduct)

        # I want to be sure either being smaller works.
        # Even versus odd also causes problems occasionally
        for size1, size2 in itertools.product(test_sizes, repeat=2):
            with self.subTest(size1=size1, size2=size2):
                mat1 = np.eye(size1)
                mat2 = np.eye(size2)

                full_mat = SchmidtKroneckerProduct(
                    mat1, mat2)
                big_ident = np.eye(size1 * size2)

                np_tst.assert_allclose(
                    full_mat.dot(big_ident),
                    big_ident)

    def test_identical_submatrices(self):
        """Test whether the implementation will generate identical blocks."""
        mat1 = np.ones((3, 3))
        mat2 = ((1, .5, .25), (.5, 1, .5), (.25, .5, 1))

        np_tst.assert_allclose(
            atmos_flux_inversion.linalg.SchmidtKroneckerProduct(
                mat1, mat2).dot(np.eye(9)),
            np.tile(mat2, (3, 3)))

    def test_constant_blocks(self):
        """Test whether the implementation will produce constant blocks."""
        mat1 = ((1, .5, .25), (.5, 1, .5), (.25, .5, 1))
        mat2 = np.ones((3, 3))

        np_tst.assert_allclose(
            atmos_flux_inversion.linalg.SchmidtKroneckerProduct(
                mat1, mat2).dot(np.eye(9)),
            np.repeat(np.repeat(mat1, 3, 0), 3, 1))

    def test_entangled_state(self):
        """Test whether the implementation works with entangled states."""
        sigmax = np.array(((0, 1), (1, 0)))
        sigmaz = np.array(((1, 0), (0, -1)))

        operator = atmos_flux_inversion.linalg.SchmidtKroneckerProduct(
            sigmax, sigmaz)
        matrix = scipy.linalg.kron(sigmax, sigmaz)

        # (k01 - k10) / sqrt(2)
        epr_state = (0, .7071, -.7071, 0)

        np_tst.assert_allclose(
            operator.dot(epr_state),
            matrix.dot(epr_state))

    def test_drop_small(self):
        """Test that the implementation properly drops small components."""
        SchmidtKroneckerProduct = (
            atmos_flux_inversion.linalg.SchmidtKroneckerProduct)

        # I want to be sure either being smaller works.
        # Even versus odd also causes problems occasionally
        mat1 = np.eye(2)
        mat2 = np.eye(3)

        full_mat = SchmidtKroneckerProduct(
            mat1, mat2)
        test_vec = np.array([1, 0, 0,
                             0, 1e-15, 0])

        np_tst.assert_allclose(
            full_mat.dot(test_vec),
            np.eye(6, 1)[:, 0])

    def test_transpose(self):
        """Test that SchmidtKroneckerProduct can be transposed."""
        mat1 = np.eye(2)
        mat2 = np.eye(3)

        op = atmos_flux_inversion.linalg.SchmidtKroneckerProduct(
            mat1, mat2
        )

        op_transpose = op.T

        np_tst.assert_allclose(
            op_transpose.dot(np.eye(6)),
            np.eye(6))


class TestYMKroneckerProduct(unittest2.TestCase):
    """Test the YM13 Kronecker product implementation for LinearOperators.

    This tests the
    :class:`~atmos_flux_inversion.linalg.DaskKroneckerProductOperator`
    implementation based on the algorithm in Yadav and Michalak (2013)
    """

    def test_identity(self):
        """Test that the implementation works with identity matrices."""
        test_sizes = (4, 5)
        DaskKroneckerProductOperator = (
            atmos_flux_inversion.linalg.DaskKroneckerProductOperator)

        # I want to be sure either being smaller works.
        # Even versus odd also causes problems occasionally
        for size1, size2 in itertools.product(test_sizes, repeat=2):
            with self.subTest(size1=size1, size2=size2):
                mat1 = np.eye(size1)
                mat2 = np.eye(size2)

                full_mat = DaskKroneckerProductOperator(
                    mat1, mat2)
                big_ident = np.eye(size1 * size2)

                np_tst.assert_allclose(
                    full_mat.dot(big_ident),
                    big_ident)

    def test_identical_submatrices(self):
        """Test whether the implementation will generate identical blocks."""
        mat1 = np.ones((3, 3))
        mat2 = ((1, .5, .25), (.5, 1, .5), (.25, .5, 1))

        np_tst.assert_allclose(
            atmos_flux_inversion.linalg.DaskKroneckerProductOperator(
                mat1, mat2).dot(np.eye(9)),
            np.tile(mat2, (3, 3)))

    def test_constant_blocks(self):
        """Test whether the implementation will produce constant blocks."""
        mat1 = ((1, .5, .25), (.5, 1, .5), (.25, .5, 1))
        mat2 = np.ones((3, 3))

        np_tst.assert_allclose(
            atmos_flux_inversion.linalg.DaskKroneckerProductOperator(
                mat1, mat2).dot(np.eye(9)),
            np.repeat(np.repeat(mat1, 3, 0), 3, 1))

    def test_entangled_state(self):
        """Test whether the implementation works with entangled states."""
        sigmax = np.array(((0, 1), (1, 0)))
        sigmaz = np.array(((1, 0), (0, -1)))

        operator = atmos_flux_inversion.linalg.DaskKroneckerProductOperator(
            sigmax, sigmaz)
        matrix = scipy.linalg.kron(sigmax, sigmaz)

        # (k01 - k10) / sqrt(2)
        epr_state = (0, .7071, -.7071, 0)

        np_tst.assert_allclose(
            operator.dot(epr_state),
            matrix.dot(epr_state))

    def test_transpose(self):
        """Test whether the transpose is properly implemented."""
        mat1 = np.eye(3)
        mat2 = atmos_flux_inversion.covariances.DiagonalOperator((1, 1))
        mat3 = np.eye(4)
        DaskKroneckerProductOperator = (
            atmos_flux_inversion.linalg.DaskKroneckerProductOperator)

        with self.subTest(check="symmetric"):
            product = DaskKroneckerProductOperator(
                mat1, mat2)

            self.assertIs(product.T, product)

        with self.subTest(check="asymmetric1"):
            mat1[0, 1] = 1
            product = DaskKroneckerProductOperator(
                mat1, mat2)
            transpose = product.T

            self.assertIsNot(transpose, product)
            np_tst.assert_allclose(transpose._operator1,
                                   mat1.T)

        with self.subTest(check="asymmetric2"):
            product = DaskKroneckerProductOperator(
                mat3, mat1)
            transpose = product.T

            self.assertIsNot(transpose, product)
            self.assertIs(transpose._operator1, mat3)
            np_tst.assert_allclose(transpose._operator2.A,
                                   mat1.T)

        with self.subTest(check="asymmetric3"):
            product = DaskKroneckerProductOperator(
                mat1, mat1)
            transpose = product.T

            np_tst.assert_allclose(transpose._operator1,
                                   mat1.T)
            np_tst.assert_allclose(transpose._operator2.A,
                                   mat1.T)

        with self.subTest(check="rectangular"):
            product = DaskKroneckerProductOperator(
                mat1[:2], mat3[:3])
            transpose = product.T

            np_tst.assert_allclose(transpose._operator1,
                                   mat1[:2].T)
            np_tst.assert_allclose(transpose._operator2.A,
                                   mat3[:3].T)

    def test_sqrt(self):
        """Test whether the sqrt method works as intended."""
        matrix1 = np.eye(2)
        matrix2 = atmos_flux_inversion.covariances.DiagonalOperator((1, 2, 3))
        tester = np.eye(6)

        product = atmos_flux_inversion.linalg.DaskKroneckerProductOperator(
            matrix1, matrix2)
        sqrt = product.sqrt()
        proposed = sqrt.T.dot(sqrt)

        np_tst.assert_allclose(proposed.dot(tester), product.dot(tester))
        # Should I check the submatrices or assume that's covered?

    def test_quadratic_form(self):
        """Test whether quadratic_form returns the intended result."""
        matrix1 = scipy.linalg.toeplitz((1., 1/3., 1/9., 1/27., 1/81.))  # noqa
        matrix2 = scipy.linalg.toeplitz((1., .5, .25, .125, .0625, .03125))

        product = atmos_flux_inversion.linalg.DaskKroneckerProductOperator(
            matrix1, matrix2)

        tester = np.eye(product.shape[0])

        dense_product = scipy.linalg.kron(matrix1, matrix2)
        test_vec = np.arange(product.shape[0])

        np_tst.assert_allclose(product.quadratic_form(tester),
                               dense_product)
        np_tst.assert_allclose(product.quadratic_form(test_vec),
                               test_vec.dot(dense_product.dot(test_vec)))

        test_op = atmos_flux_inversion.linalg.DiagonalOperator(test_vec)
        self.assertRaises(
            TypeError,
            product.quadratic_form,
            test_op)
        self.assertRaises(
            ValueError,
            product.quadratic_form,
            test_vec[:-1])

    def test_matrix_linop(self):
        """Test that the implementation works with MatrixLinearOperator."""
        test_sizes = (4, 5)
        DaskKroneckerProductOperator = (
            atmos_flux_inversion.linalg.DaskKroneckerProductOperator)

        # I want to be sure either being smaller works.
        # Even versus odd also causes problems occasionally
        for size1, size2 in itertools.product(test_sizes, repeat=2):
            with self.subTest(size1=size1, size2=size2):
                mat1 = tolinearoperator(np.eye(size1))
                mat2 = np.eye(size2)

                full_mat = DaskKroneckerProductOperator(
                    mat1, mat2)
                big_ident = np.eye(size1 * size2)

                np_tst.assert_allclose(
                    full_mat.dot(big_ident),
                    big_ident)

    def test_fails_not_array(self):
        """Test for failure if the first operator is not an array.

        The implementation requires it.  The implementation should
        fail quickly, not slowly.
        """
        mat1 = atmos_flux_inversion.linalg.DiagonalOperator(np.arange(10))
        mat2 = np.eye(3)

        self.assertRaises(
            ValueError,
            atmos_flux_inversion.linalg.DaskKroneckerProductOperator,
            mat1, mat2)

    def test_sqrt_fails(self):
        """Test that the square root fails for bad inputs.

        Specifically, non-square arrays and asymmetric arrays.
        """
        kron_op = atmos_flux_inversion.linalg.DaskKroneckerProductOperator

        self.assertRaises(
            ValueError,
            kron_op(np.eye(3, 2), np.eye(3)).sqrt)
        self.assertRaises(
            ValueError,
            kron_op(np.eye(3), np.eye(2, 3)).sqrt)
        self.assertRaises(
            ValueError,
            kron_op(np.array([[1, 1], [0, 1]]), np.eye(3)).sqrt)


class TestUtilKroneckerProduct(unittest2.TestCase):
    """Test atmos_flux_inversion.util.kronecker_product."""

    def test_delegation(self):
        """Test that it delegates to subclasses where appropriate."""
        HomogeneousIsotropicCorrelation = (
            atmos_flux_inversion.correlations.HomogeneousIsotropicCorrelation)
        corr_class = atmos_flux_inversion.correlations.GaussianCorrelation
        corr_fun = corr_class(5)

        op1 = HomogeneousIsotropicCorrelation.from_function(corr_fun, 15)
        op2 = HomogeneousIsotropicCorrelation.from_function(corr_fun, 20)

        combined_op = atmos_flux_inversion.util.kronecker_product(op1, op2)
        proposed_result = HomogeneousIsotropicCorrelation.from_function(
            corr_fun, (15, 20))

        self.assertIsInstance(combined_op, HomogeneousIsotropicCorrelation)
        self.assertSequenceEqual(combined_op.shape,
                                 tuple(np.multiply(op1.shape, op2.shape)))
        self.assertEqual(combined_op._underlying_shape,
                         proposed_result._underlying_shape)
        np_tst.assert_allclose(combined_op._fourier_near_zero,
                               proposed_result._fourier_near_zero)
        np_tst.assert_allclose(combined_op._corr_fourier,
                               proposed_result._corr_fourier,
                               rtol=1e-5, atol=1e-6)

    def test_array_array(self):
        """Test array-array Kronecker product."""
        mat1 = np.eye(2)
        mat2 = np.eye(3)

        combined_op = atmos_flux_inversion.util.kronecker_product(mat1, mat2)

        self.assertIsInstance(combined_op, np.ndarray)
        self.assertSequenceEqual(combined_op.shape,
                                 tuple(np.multiply(mat1.shape, mat2.shape)))
        np_tst.assert_allclose(combined_op, scipy.linalg.kron(mat1, mat2))

    def test_large_array_array(self):
        """Test large array-array Kronecker products.

        At some point it becomes faster to use Y&M kronecker
        representation than the dense one.
        """
        mat1 = np.eye(1 << 5)
        mat2 = np.eye(1 << 6)

        combined = atmos_flux_inversion.util.kronecker_product(mat1, mat2)

        self.assertIsInstance(
            combined, atmos_flux_inversion.linalg.DaskKroneckerProductOperator)
        self.assertSequenceEqual(combined.shape,
                                 tuple(np.multiply(mat1.shape, mat2.shape)))

    def test_array_sparse(self):
        """Test array-sparse matrix Kronecker products."""
        mat1 = np.eye(3)
        mat2 = scipy.sparse.eye(10)

        combined_op = atmos_flux_inversion.util.kronecker_product(mat1, mat2)
        big_ident = np.eye(30)

        self.assertIsInstance(
            combined_op,
            atmos_flux_inversion.linalg.DaskKroneckerProductOperator
        )
        self.assertSequenceEqual(combined_op.shape,
                                 tuple(np.multiply(mat1.shape, mat2.shape)))
        np_tst.assert_allclose(combined_op.dot(big_ident),
                               big_ident)

    def test_linop_array(self):
        """Test linop-sparse Kronecker products."""
        op1 = atmos_flux_inversion.linalg.DiagonalOperator(np.arange(15))
        mat2 = np.eye(10)
        combined_op = atmos_flux_inversion.util.kronecker_product(op1, mat2)

        self.assertIsInstance(
            combined_op,
            atmos_flux_inversion.linalg.SchmidtKroneckerProduct
        )
        self.assertSequenceEqual(combined_op.shape,
                                 tuple(np.multiply(op1.shape, mat2.shape)))


class TestUtilSchmidtDecomposition(unittest2.TestCase):
    """Test the Schimdt decomposition code in atmos_flux_inversion.linalg."""

    def setUp(self):
        """Set up the test vectors."""
        from scipy.linalg import kron
        # The notation here is borrowed from quantum computation.  I
        # use the k prefix to indicate the vector has precisely one
        # nonzero entry, a one.  The digits following are the binary
        # representation of the zero-based index of that one.
        self.k0 = np.array((1, 0)).reshape(-1, 1)
        self.k1 = np.array((0, 1)).reshape(-1, 1)

        self.k00 = kron(self.k0, self.k0)
        self.k01 = kron(self.k0, self.k1)
        self.k10 = kron(self.k1, self.k0)
        self.k11 = kron(self.k1, self.k1)

        self.k000 = kron(self.k0, self.k00)
        self.k001 = kron(self.k0, self.k01)
        self.k010 = kron(self.k0, self.k10)
        self.k011 = kron(self.k0, self.k11)
        self.k100 = kron(self.k1, self.k00)
        self.k101 = kron(self.k1, self.k01)
        self.k110 = kron(self.k1, self.k10)
        self.k111 = kron(self.k1, self.k11)

    def test_simple_combinations(self):
        """Test many combinations of vectors."""
        possibilities = (
            self.k0, self.k1,
            self.k00, self.k01, self.k10, self.k11)

        for vec1, vec2 in itertools.product(possibilities, possibilities):
            with self.subTest(vec1=vec1[:, 0], vec2=vec2[:, 0]):
                composite_state = scipy.linalg.kron(vec1, vec2)

                lambdas, vecs1, vecs2 = (
                    atmos_flux_inversion.linalg.schmidt_decomposition(
                        composite_state, vec1.shape[0], vec2.shape[0]))

                np_tst.assert_allclose(np.nonzero(lambdas),
                                       [[0]])
                np_tst.assert_allclose(np.abs(vecs1[0]),
                                       vec1[:, 0])
                np_tst.assert_allclose(np.abs(vecs2[0]),
                                       vec2[:, 0])
                np_tst.assert_allclose(
                    lambdas[0] *
                    scipy.linalg.kron(
                        np.asarray(vecs1[:1].T),
                        np.asarray(vecs2[:1].T)),
                    composite_state)

    def test_composite_compination(self):
        """Test composite combinations."""
        sqrt2 = math.sqrt(2)
        rsqrt2 = 1 / sqrt2
        # b00 = (k00 + k11) / sqrt2
        # b01 = (k00 - k11) / sqrt2
        # b10 = (k01 + k10) / sqrt2
        # b11 = (k01 - k10) / sqrt2
        composite_state = (
            scipy.linalg.kron(self.k0, self.k00) +
            scipy.linalg.kron(self.k1, self.k01)) / sqrt2
        res_lambda, res_vec1, res_vec2 = (
            atmos_flux_inversion.linalg.schmidt_decomposition(
                composite_state, 2, 4))

        self.assertEqual(res_vec1.shape, (2, 2))
        self.assertEqual(res_vec2.shape, (2, 4))
        np_tst.assert_allclose(res_lambda, (rsqrt2, rsqrt2))
        np_tst.assert_allclose(
            sum(lambd * scipy.linalg.kron(
                np.asarray(vec1).reshape(-1, 1),
                np.asarray(vec2).reshape(-1, 1))
                for lambd, vec1, vec2 in zip(res_lambda, res_vec1, res_vec2)),
            composite_state)

    def test_epr_state(self):
        """Test that it correctly decomposes the EPR state."""
        sqrt2o2 = math.sqrt(2) / 2
        epr_state = (self.k01 - self.k10) * sqrt2o2

        lambdas, vecs1, vecs2 = (
            atmos_flux_inversion.linalg.schmidt_decomposition(
                epr_state, 2, 2
            )
        )

        lambdas = np.asarray(lambdas)
        vecs1 = np.asarray(vecs1)
        vecs2 = np.asarray(vecs2)

        self.assertEqual(len(lambdas), 2)

        # This will not recover the original decomposition
        np_tst.assert_allclose(lambdas, (sqrt2o2, sqrt2o2))
        self.assertAlmostEqual(np.prod(lambdas), .5)

        for vec1, vec2 in zip(vecs1, vecs2):
            if np.allclose(np.abs(vec1), self.k0[:, 0]):
                sign = 1
            else:
                sign = -1
            np_tst.assert_allclose(vec1, sign * vec2[-1::-1])

        np_tst.assert_allclose(
            sum(lambd * scipy.linalg.kron(
                np.asarray(vec1).reshape(-1, 1),
                np.asarray(vec2).reshape(-1, 1))
                for lambd, vec1, vec2 in zip(lambdas, vecs1, vecs2)),
            epr_state)

    def test_failure(self):
        """Test that schmidt_decomposition fails on invalid input."""
        schmidt_decomp = atmos_flux_inversion.linalg.schmidt_decomposition
        schmidt_decomp(np.eye(6, 1), 2, 3)
        schmidt_decomp(np.arange(6), 2, 3)
        self.assertRaises(
            ValueError, schmidt_decomp, np.eye(6, 2), 2, 3)

    def test_big_vector(self):
        """Test size of results for large vectors."""
        vec = np.arange(1000, dtype=float)
        lambdas, uvecs, vvecs = (
            atmos_flux_inversion.linalg.schmidt_decomposition(vec, 10, 100))
        self.assertLessEqual(len(lambdas), 10)
        self.assertNotIn(0, lambdas)
        np_tst.assert_allclose(
            sum(lambd[...] * scipy.linalg.kron(
                vec1.reshape(-1, 1),
                vec2.reshape(-1, 1))[:, 0]
                for lambd, vec1, vec2 in zip(lambdas, uvecs, vvecs)),
            vec, atol=1e-10)

    def test_small_nonzero(self):
        """Test that all returned data is significant."""
        vec = np.eye(20, 1)
        lambdas, uvecs, vvecs = (
            atmos_flux_inversion.linalg.schmidt_decomposition(vec, 4, 5))
        self.assertNotIn(0, lambdas)

    def test_zeros(self):
        """Test that function gives sensible output on zero input."""
        vec = np.zeros(20)
        lambdas, uvecs, vvecs = (
            atmos_flux_inversion.linalg.schmidt_decomposition(vec, 4, 5)
        )
        self.assertSequenceEqual(lambdas, [0])


class TestUtilIsOdd(unittest2.TestCase):
    """Test atmos_flux_inversion.linalg.is_odd."""

    MAX_TO_TEST = 100

    def test_known_odd(self):
        """Test known odd numbers."""
        is_odd = atmos_flux_inversion.linalg_interface.is_odd

        for i in range(1, self.MAX_TO_TEST, 2):
            with self.subTest(i=i):
                self.assertTrue(is_odd(i))

    def test_known_even(self):
        """Test known even numbers."""
        is_odd = atmos_flux_inversion.linalg_interface.is_odd

        for i in range(0, self.MAX_TO_TEST, 2):
            with self.subTest(i=i):
                self.assertFalse(is_odd(i))


class TestUtilToLinearOperator(unittest2.TestCase):
    """Test atmos_flux_inversion.linalg.tolinearoperator."""

    def test_tolinearoperator(self):
        """Test that tolinearoperator returns LinearOperators."""
        tolinearoperator = atmos_flux_inversion.linalg.tolinearoperator

        for trial in (0, 1., (0, 1), [0, 1], ((1, 0), (0, 1)),
                      [[0, 1.], [1., 0]], np.arange(5),
                      scipy.sparse.identity(8), np.arange(10)):
            with self.subTest(trial=trial):
                self.assertIsInstance(tolinearoperator(trial),
                                      LinearOperator)


class TestUtilKron(unittest2.TestCase):
    """Test atmos_flux_inversion.linalg.kron against scipy.linalg.kron."""

    def test_util_kron(self):
        """Test my kronecker implementation against scipy's."""
        trial_inputs = (1, (1,), [0], np.arange(10), np.eye(5))
        my_kron = atmos_flux_inversion.linalg.kron
        scipy_kron = scipy.linalg.kron

        for input1, input2 in itertools.product(trial_inputs, repeat=2):
            my_result = my_kron(input1, input2)
            scipy_result = scipy_kron(
                np.atleast_2d(input1), np.atleast_2d(input2))

            np_tst.assert_allclose(my_result, scipy_result)


class TestHomogeneousInversions(unittest2.TestCase):
    """Ensure inversion functions work with HomogeneousIsotropicCorrelation.

    Integration test to ensure things work together as intended.

    TODO: Check that the answers are reasonable.
    """

    CURRENTLY_BROKEN = frozenset((
        # cho_factor/solve
        atmos_flux_inversion.optimal_interpolation.scipy_chol,
        atmos_flux_inversion.variational.incr_chol,
    ))

    def setUp(self):
        """Define values for use in test methods."""
        self.bg_vals = np.zeros(10, dtype=DTYPE)
        self.obs_vals = np.ones(3, dtype=DTYPE)

        corr_class = atmos_flux_inversion.correlations.ExponentialCorrelation
        corr_fun = corr_class(2)

        bg_corr = (atmos_flux_inversion.correlations.
                   HomogeneousIsotropicCorrelation.
                   from_function(corr_fun, self.bg_vals.shape))
        obs_corr = (atmos_flux_inversion.correlations.
                    HomogeneousIsotropicCorrelation.
                    from_function(corr_fun, self.obs_vals.shape))
        obs_op = scipy.sparse.diags(
            (.5, 1, .5),
            (-1, 0, 1),
            (self.obs_vals.shape[0], self.bg_vals.shape[0]))

        self.bg_corr = (bg_corr, bg_corr.dot(np.eye(*bg_corr.shape)))
        self.obs_corr = (obs_corr, obs_corr.dot(np.eye(*obs_corr.shape)))
        self.obs_op = (
            atmos_flux_inversion.linalg.tolinearoperator(obs_op.toarray()),
            # Dask requires subscripting; diagonal sparse
            # matrices don't do this.
            obs_op.toarray()
        )

    def test_combinations_produce_answer(self):
        """Test that background error as a LinearOperator doesn't crash."""
        for inversion_method in ALL_METHODS:
            for bg_corr, obs_corr, obs_op in (itertools.product(
                    self.bg_corr, self.obs_corr, self.obs_op)):
                if inversion_method in self.CURRENTLY_BROKEN:
                    # TODO: XFAIL
                    continue
                with self.subTest(method=getname(inversion_method),
                                  bg_corr=getname(type(bg_corr)),
                                  obs_corr=getname(type(obs_corr)),
                                  obs_op=getname(type(obs_op))):
                    post, post_cov = inversion_method(
                        self.bg_vals, bg_corr,
                        self.obs_vals, obs_corr,
                        obs_op)
                with self.subTest(method=getname(inversion_method),
                                  bg_corr=getname(type(bg_corr)),
                                  obs_corr=getname(type(obs_corr)),
                                  obs_op=getname(type(obs_op)),
                                  request_reduced=True):
                    post, post_cov = inversion_method(
                        self.bg_vals, bg_corr,
                        self.obs_vals, obs_corr,
                        obs_op, bg_corr, obs_op)


class TestKroneckerQuadraticForm(unittest2.TestCase):
    """Test that DaskKroneckerProductOperator.quadratic_form works."""

    def test_simple(self):
        """Test for identity matrix."""
        mat1 = np.eye(2)
        vectors = np.eye(4)

        product = atmos_flux_inversion.linalg.DaskKroneckerProductOperator(
            mat1, mat1
        )

        for i, vec in enumerate(vectors):
            with self.subTest(i=i):
                np_tst.assert_allclose(
                    product.quadratic_form(vec),
                    1)

    def test_shapes(self):
        """Test for different shapes of input."""
        mat1 = np.eye(2)
        vectors = np.eye(4)

        product = atmos_flux_inversion.linalg.DaskKroneckerProductOperator(
            mat1, mat1
        )

        for i in range(4):
            stop = i + 1

            with self.subTest(num=stop):
                result = product.quadratic_form(vectors[:, :stop])
                np_tst.assert_allclose(result, vectors[:stop, :stop])

    def test_off_diagonal(self):
        """Test a case with off-diagonal elements."""
        mat1 = scipy.linalg.toeplitz(3.**-np.arange(5))
        mat2 = scipy.linalg.toeplitz(2.**-np.arange(10))

        scipy_kron = scipy.linalg.kron(mat1, mat2)
        linop_kron = atmos_flux_inversion.linalg.DaskKroneckerProductOperator(
            mat1, mat2
        )

        test_arry = np.eye(50, 20)

        np_tst.assert_allclose(
            linop_kron.quadratic_form(test_arry),
            test_arry.T.dot(scipy_kron.dot(test_arry)))

    def test_failure_modes(self):
        """Test the failure modes of YMKron.quadratic_form."""
        mat1 = np.eye(3, 2)

        op1 = atmos_flux_inversion.linalg.DaskKroneckerProductOperator(
            mat1, mat1)

        self.assertRaises(
            TypeError,
            op1.quadratic_form,
            np.arange(4))

        mat2 = np.eye(3)
        op2 = atmos_flux_inversion.linalg.DaskKroneckerProductOperator(
            mat2, mat2)

        self.assertRaises(
            TypeError,
            op2.quadratic_form,
            op1)

        self.assertRaises(
            ValueError,
            op2.quadratic_form,
            np.arange(4))


class TestUtilProduct(unittest2.TestCase):
    """Test that quadratic_form works properly for ProductLinearOperator."""

    def test_symmetric_methods_added(self):
        """Test that the method is added or not as appropriate."""
        op1 = tolinearoperator(np.eye(2))
        op2 = atmos_flux_inversion.linalg.DiagonalOperator(np.ones(2))
        ProductLinearOperator = (
            atmos_flux_inversion.linalg.ProductLinearOperator
        )

        with self.subTest(num=2, same=True):
            product = ProductLinearOperator(op1.T, op1)

            self.assertTrue(hasattr(product, "quadratic_form"))

        with self.subTest(num=2, same=False):
            product = ProductLinearOperator(op1.T, op2)

            self.assertFalse(hasattr(product, "quadratic_form"))

        with self.subTest(num=3, same=True):
            product = ProductLinearOperator(op1.T, op2, op1)

            self.assertTrue(hasattr(product, "quadratic_form"))

        with self.subTest(num=3, same=False):
            product = ProductLinearOperator(op1.T, op1, op2)

            self.assertFalse(hasattr(product, "quadratic_form"))

    def test_returned_shape(self):
        """Test that the shape of the result is correct."""
        op1 = tolinearoperator(np.eye(3))
        op2 = atmos_flux_inversion.linalg.DiagonalOperator(np.ones(3))
        op3 = (atmos_flux_inversion.correlations.
               HomogeneousIsotropicCorrelation
               .from_array(
                   (1, .5, .25), is_cyclic=False))
        ProductLinearOperator = (
            atmos_flux_inversion.linalg.ProductLinearOperator
        )

        vectors = np.eye(3)

        with self.subTest(num=2):
            product = ProductLinearOperator(op1.T, op1)

            for i in range(vectors.shape[0]):
                stop = i + 1
                with self.subTest(shape=stop):
                    result = product.quadratic_form(vectors[:, :stop])
                    self.assertEqual(result.shape, (stop, stop))
                    np_tst.assert_allclose(result, vectors[:stop, :stop])

        with self.subTest(num=3):
            product = ProductLinearOperator(op1.T, op2, op1)

            for i in range(vectors.shape[0]):
                stop = i + 1

                with self.subTest(shape=stop):
                    result = product.quadratic_form(vectors[:, :stop])
                    self.assertEqual(result.shape, (stop, stop))
                    np_tst.assert_allclose(result, vectors[:stop, :stop])

        with self.subTest(num=3, quadratic_form=True):
            product = ProductLinearOperator(op1.T, op3, op1)

            for i in range(vectors.shape[0]):
                stop = i + 1

                with self.subTest(shape=stop):
                    result = product.quadratic_form(vectors[:, :stop])
                    self.assertEqual(result.shape, (stop, stop))

    def test_product_sqrt(self):
        """Test the square root of a ProductLinearOperator."""
        mat1 = np.eye(3)
        mat1[1, 0] = 1
        op1 = tolinearoperator(mat1)
        op2 = atmos_flux_inversion.linalg.DiagonalOperator((1, .25, .0625))
        ProductLinearOperator = (
            atmos_flux_inversion.linalg.ProductLinearOperator
        )

        tester = np.eye(3)

        with self.subTest(num=2):
            product = ProductLinearOperator(op1.T, op1)
            mat_sqrt = product.sqrt()
            test = mat_sqrt.T.dot(mat_sqrt)

            np_tst.assert_allclose(test.dot(tester), product.dot(tester))

        with self.subTest(num=3):
            product = ProductLinearOperator(op1.T, op2, op1)
            mat_sqrt = product.sqrt()
            test = mat_sqrt.T.dot(mat_sqrt)

            np_tst.assert_allclose(test.dot(tester), product.dot(tester))

    def test_transpose(self):
        """Test that transpose works."""
        mat1 = np.eye(3)
        mat1[1, 0] = 1
        op1 = tolinearoperator(mat1)
        op2 = atmos_flux_inversion.linalg.DiagonalOperator((1, .25, .0625))
        ProductLinearOperator = (
            atmos_flux_inversion.linalg.ProductLinearOperator
        )

        product = ProductLinearOperator(op1, op2)
        result = product.T
        self.assertEqual(result.shape, (3, 3))
        self.assertEqual(result._operators, (op2.T, op1.T))

    def test_adjoint(self):
        """Test that adjoint works."""
        mat1 = np.eye(3)
        mat1[1, 0] = 1
        op1 = tolinearoperator(mat1)
        op2 = atmos_flux_inversion.linalg.DiagonalOperator((1, .25, .0625))
        ProductLinearOperator = (
            atmos_flux_inversion.linalg.ProductLinearOperator
        )

        product = ProductLinearOperator(op1, op2)
        result = product.H
        self.assertEqual(result.shape, (3, 3))
        self.assertEqual(result._operators, (op2.H, op1.H))

    def test_bad_shapes(self):
        """Test that the product fails if the shapes are incompatible."""
        self.assertRaises(
            ValueError, atmos_flux_inversion.linalg.ProductLinearOperator,
            np.eye(10, 3), np.eye(4, 10))
        self.assertRaises(
            ValueError, atmos_flux_inversion.linalg.ProductLinearOperator,
            np.eye(10, 3), np.eye(3, 6), np.eye(5, 10))
        self.assertRaises(
            ValueError, atmos_flux_inversion.linalg.ProductLinearOperator,
            np.eye(10, 4), np.eye(3, 6), np.eye(6, 10))

    def test_product_without_transpose(self):
        """Test ProductLinearOperator of non-transposing operators."""
        op = atmos_flux_inversion.linalg_interface.DaskLinearOperator(
            shape=(10, 10),
            dtype=np.complex128,
            matvec=lambda vec: vec,
            matmat=lambda mat: mat)

        self.assertRaises(
            AttributeError,
            operator.attrgetter("T"),
            op)
        self.assertRaises(
            AttributeError,
            op.transpose)
        product = atmos_flux_inversion.linalg_interface.ProductLinearOperator(
            op, op)
        self.assertRaises(
            AttributeError,
            product.transpose)


class TestCorrelationStandardDeviation(unittest2.TestCase):
    """Test that this sub-class works as intended."""

    def test_transpose(self):
        """Test transpose works as expected."""
        correlations = np.eye(2)
        stds = np.ones(2)

        covariances = (
            atmos_flux_inversion.covariances.CorrelationStandardDeviation(
                correlations, stds
            )
        )

        self.assertIs(covariances, covariances.T)

    def test_values(self):
        """Test that the combined operator is equivalent."""
        correlations = np.array(((1, .5), (.5, 1)))
        stds = (2, 1)

        linop_cov = (
            atmos_flux_inversion.covariances.CorrelationStandardDeviation(
                correlations, stds
            )
        )
        np_cov = np.diag(stds).dot(correlations.dot(np.diag(stds)))

        np_tst.assert_allclose(linop_cov.dot(np.eye(2)), np_cov)

    def test_adjoint(self):
        """Test that the adjoint works as expected."""
        correlations = np.eye(2)
        stds = np.ones(2)

        covariances = (
            atmos_flux_inversion.covariances.CorrelationStandardDeviation(
                correlations, stds
            )
        )

        self.assertIs(covariances, covariances.H)

    def test_sqrt(self):
        """Test the sqrt method."""
        corr_sqrt = np.array([[1, .5, .25],
                              [0, 1, .5],
                              [0, 0, 1]])
        correlations = corr_sqrt.T.dot(corr_sqrt)
        stds = [1, .5, .25]

        covariance = (
            atmos_flux_inversion.covariances.CorrelationStandardDeviation(
                correlations, stds
            )
        )
        sqrt = covariance.sqrt()
        self.assertEqual(len(sqrt._operators), 2)
        np_tst.assert_allclose(sqrt._operators[0].A, corr_sqrt)
        np_tst.assert_allclose(sqrt._operators[1]._diag, stds)


class TestCovariances(unittest2.TestCase):
    """Test the covariance classes."""

    # SelfAdjointLinearOperator isn't really a concrete class

    def test_diagonal_operator_from_domain_stds(self):
        """Test DiagonalOperator creation from array of values."""
        stds = np.arange(20).reshape(4, 5)

        atmos_flux_inversion.covariances.DiagonalOperator(stds)

    def test_diagonal_operator_behavior(self):
        """Test behavior of DiagonalOperator."""
        diag = np.arange(10.) + 1.

        op = atmos_flux_inversion.covariances.DiagonalOperator(diag)
        arry = np.diag(diag)

        test_vecs = (np.arange(10.),
                     np.ones(10),
                     np.array((0., 1) * 5))
        test_mats = (np.eye(10, 4),
                     np.hstack(test_vecs))

        for vec in test_vecs:
            with self.subTest(test_vec=vec):
                with self.subTest(direction="forward"):
                    np_tst.assert_allclose(op.dot(vec), arry.dot(vec))
                with self.subTest(direction="inverse"):
                    np_tst.assert_allclose(np.asarray(op.solve(vec)),
                                           np_la.solve(arry, vec))

        for mat in test_mats:
            with self.subTest(test_mat=mat):
                np_tst.assert_allclose(op.dot(vec), arry.dot(vec))

    def test_diagonal_2d_vector(self):
        """Test DiagonalOperator works with Nx1 vector."""
        diag = np.arange(10.)
        op = atmos_flux_inversion.covariances.DiagonalOperator(diag)
        vec = np.arange(10.)[:, np.newaxis]
        result = op.dot(vec)
        self.assertEqual(np.squeeze(result).ndim, 1)
        self.assertEqual(result.shape, (10, 1))

    def test_diagonal_self_adjoint(self):
        """Test the self-adjoint methods of DiagonalOperator."""
        operator = atmos_flux_inversion.covariances.DiagonalOperator(
            np.arange(10.)
        )

        self.assertIs(operator, operator.H)
        self.assertIs(operator, operator.T)

    def test_diagonal_from_diagonal(self):
        """Test that creating a DiagonalOperator from another works."""
        op1 = atmos_flux_inversion.linalg.DiagonalOperator(np.arange(10))
        op2 = atmos_flux_inversion.linalg.DiagonalOperator(op1)

        np_tst.assert_allclose(
            op1.dot(np.arange(10)),
            op2.dot(np.arange(10)))

    def test_diagonal_sqrt(self):
        """Test that DiagonalOperator.sqrt works as expected."""
        DiagonalOperator = atmos_flux_inversion.covariances.DiagonalOperator
        diagonal = np.arange(10.)
        operator = DiagonalOperator(diagonal)
        sqrt = operator.sqrt()

        self.assertIsInstance(sqrt, DiagonalOperator)
        np_tst.assert_allclose(sqrt._diag, np.sqrt(diagonal))

    def test_product(self):
        """Test that the product operator works as expected."""
        # TODO: move this somewhere appropriate.
        test_vecs = (np.arange(5.),
                     np.ones(5, dtype=DTYPE),
                     np.array((0, 1, 0, 1, 0.)))
        test_mats = (np.eye(5, 4, dtype=DTYPE),
                     np.vstack(test_vecs).T)

        operator_list = (np.arange(25.).reshape(5, 5) + np.diag((2.,) * 5),
                         np.eye(5, dtype=DTYPE),
                         np.ones((5, 5), dtype=DTYPE) + np.diag((1.,) * 5))
        operator = atmos_flux_inversion.linalg.ProductLinearOperator(
            *operator_list
        )

        arry = reduce(lambda x, y: x.dot(y), operator_list)

        for vec in test_vecs:
            with self.subTest(test_vec=vec):
                with self.subTest(direction="forward"):
                    np_tst.assert_allclose(operator.dot(vec),
                                           arry.dot(vec))
                with self.subTest(direction="inverse"):
                    np_tst.assert_allclose(np.asanyarray(operator.solve(vec)),
                                           np_la.solve(arry, vec))

        for mat in test_mats:
            with self.subTest(test_mat=mat):
                np_tst.assert_allclose(operator.dot(mat),
                                       arry.dot(mat))


class TestLinalgSolve(unittest2.TestCase):
    """Test the general solve function."""

    def test_array_array(self):
        """Test solving a system with two arrays."""
        test_op = np.eye(2)
        test_vec = np.arange(2)

        np_tst.assert_allclose(
            atmos_flux_inversion.linalg.solve(test_op, test_vec),
            la.solve(test_op, test_vec))

    def test_method_array(self):
        """Test that solve delegates."""
        test_op = (
            atmos_flux_inversion.correlations.HomogeneousIsotropicCorrelation.
            from_array([1, .5, .25, .5]))
        test_vec = np.arange(4)

        np_tst.assert_allclose(
            atmos_flux_inversion.linalg.solve(
                test_op, test_vec),
            la.solve(test_op.dot(np.eye(4)),
                     test_vec),
            atol=1e-10)

    def test_linop_array(self):
        """Test solve for a linear operator."""
        test_diag = np.ones(4)
        test_op = (
            LinearOperator(
                matvec=lambda x: x * test_diag, shape=(4, 4)))
        test_vec = np.arange(4)

        np_tst.assert_allclose(
            atmos_flux_inversion.linalg.solve(test_op, test_vec),
            test_vec / test_diag)

        test_mat = np.eye(4)
        np_tst.assert_allclose(
            atmos_flux_inversion.linalg.solve(test_op, test_mat),
            test_mat / test_diag[np.newaxis, :])

    def test_array_linop(self):
        """Test solve with a linear operator as rhs."""
        test_diag = 1 + np.arange(4)
        test_op = (
            atmos_flux_inversion.linalg.DiagonalOperator(
                test_diag))
        test_arry = np.diag(test_diag)

        result = atmos_flux_inversion.linalg.solve(
            test_arry, test_op)
        self.assertIsInstance(
            result, LinearOperator)
        np_tst.assert_allclose(
            result.dot(np.eye(4)),
            np.eye(4),
            atol=1e-10)

    def test_matop_matop(self):
        """Test solve with a MatrixOperator as rhs."""
        test_op = MatrixLinearOperator(
            np.eye(4))
        test_vec = MatrixLinearOperator(
            np.arange(4).reshape(4, 1))

        np_tst.assert_allclose(
            atmos_flux_inversion.linalg.solve(
                test_op, test_vec),
            la.solve(test_op.A, test_vec.A))

    def test_bad_shape(self):
        """Test solve fails for bad input."""
        test_op = np.eye(4)
        test_vec = np.arange(5)

        self.assertRaises(
            ValueError,
            atmos_flux_inversion.linalg.solve,
            test_op, test_vec)
        self.assertRaises(
            la.LinAlgError,
            atmos_flux_inversion.linalg.solve,
            test_op[:, :-1],
            test_vec[:-1])

    def test_solve_method_fails(self):
        """Test that solve still works if a solve method fails."""
        test_op = (
            atmos_flux_inversion.correlations.HomogeneousIsotropicCorrelation.
            from_array([1, .5, .25, .125, .0625], is_cyclic=False))
        ident = np.eye(*test_op.shape)
        test_mat = test_op.dot(ident)

        for vec in ident:
            with self.subTest(test_vec=vec):
                np_tst.assert_allclose(
                    atmos_flux_inversion.linalg.solve(test_op, vec),
                    np_la.solve(test_mat, vec),
                    atol=1e-10)


class TestLinopSolve(unittest2.TestCase):
    """Test the abilities of linop_solve."""

    def test_single(self):
        """Test with single vector."""
        test_op = np.eye(4)
        test_vec = np.arange(4)

        np_tst.assert_allclose(
            atmos_flux_inversion.linalg.linop_solve(
                test_op, test_vec),
            la.solve(test_op, test_vec))

    def test_multi(self):
        """Test with multiple vectors."""
        test_op = np.eye(4)
        test_vecs = np.arange(12).reshape(4, 3)

        np_tst.assert_allclose(
            atmos_flux_inversion.linalg.linop_solve(
                test_op, test_vecs),
            la.solve(test_op, test_vecs))


class TestUtilMatrixSqrt(unittest2.TestCase):
    """Test that atmos_flux_inversion.linalg.sqrt works as planned."""

    def test_array(self):
        """Test that matrix_sqrt works with arrays."""
        matrix_sqrt = atmos_flux_inversion.linalg.matrix_sqrt

        with self.subTest(trial="identity"):
            mat = np.eye(3)
            proposed = matrix_sqrt(mat)
            expected = cholesky(mat)

            np_tst.assert_allclose(proposed, expected)

        with self.subTest(trial="toeplitz"):
            mat = scipy.linalg.toeplitz((1, .5, .25, .125))

            proposed = matrix_sqrt(mat)
            expected = cholesky(np.asarray(mat))

            np_tst.assert_allclose(proposed, expected)

    def test_matrix_op(self):
        """Test that matrix_sqrt recognizes MatrixLinearOperator."""
        mat = np.eye(10)
        mat_op = MatrixLinearOperator(mat)

        result1 = atmos_flux_inversion.linalg.matrix_sqrt(mat_op)
        self.assertIsInstance(result1, np.ndarray)

        result2 = atmos_flux_inversion.linalg.matrix_sqrt(mat)
        tester = np.eye(*result1.shape)
        np_tst.assert_allclose(result1.dot(tester), result2.dot(tester))

    def test_semidefinite_array(self):
        """Test that matrix_sqrt works for semidefinite arrays.

        This currently fails due to use of cholesky decomposition.  I
        would need to rewrite matrix_sqrt to catch the error and use
        scipy's matrix_sqrt: I'm already assuming symmetric inputs.

        """
        mat = np.diag([1, 0])

        with self.assertRaises(la.LinAlgError):
            proposed = atmos_flux_inversion.linalg.matrix_sqrt(mat)
            # Fun with one and zero
            np_tst.assert_allclose(proposed, mat)

    def test_delegate(self):
        """Test that matrix_sqrt delegates where possible."""
        operator = (atmos_flux_inversion.correlations.
                    HomogeneousIsotropicCorrelation.
                    from_array((1, .5, .25, .125, .25, .5, 1)))

        proposed = atmos_flux_inversion.linalg.matrix_sqrt(operator)

        self.assertIsInstance(
            proposed,
            atmos_flux_inversion.correlations.HomogeneousIsotropicCorrelation
        )

    def test_nonsquare(self):
        """Test matrix_sqrt raises for non-square input."""
        with self.assertRaises(ValueError):
            atmos_flux_inversion.linalg.matrix_sqrt(np.eye(4, 3))

    def test_linop(self):
        """Test matrix_sqrt works for linear operators."""
        diag = np.arange(100, 0, -1)
        operator = LinearOperator(
            matvec=lambda x: diag * x, shape=(100, 100))
        sqrt = atmos_flux_inversion.linalg.matrix_sqrt(operator)

        self.assertIsInstance(
            sqrt, atmos_flux_inversion.linalg.ProductLinearOperator)
        self.assertEqual(len(sqrt._operators), 3)
        np_tst.assert_allclose(sqrt._operators[1]._diag,
                               0.07 + np.sqrt(np.arange(50, 100)),
                               rtol=1e-2, atol=1e-5)
        # np_tst.assert_allclose(sqrt._operators[0].A,
        #                        np.eye(100, 50)[:, ::-1],
        #                        rtol=1e-2, atol=1e-3)
        diag[50:] = 0
        np_tst.assert_allclose(sqrt.dot(np.eye(100)),
                               np.diag(np.sqrt(diag)),
                               rtol=1e-2, atol=1e-3)


class TestReducedUncertainties(unittest2.TestCase):
    """Test that inversion methods properly treat requested uncertainties."""

    def test_identical_simple(self):
        """Test that the result is the same when requesting such."""
        bg = 1.
        obs = 2.
        bg_cov = 1.
        obs_cov = 1.
        obs_op = 1.

        for method in ALL_METHODS:
            with self.subTest(method=getname(method)):
                directval, directcov = method(
                    bg, bg_cov, obs, obs_cov, obs_op)
                altval, altcov = method(
                    bg, bg_cov, obs, obs_cov, obs_op,
                    bg_cov, obs_op)
                np_tst.assert_allclose(directval, altval)
                np_tst.assert_allclose(directcov, altcov)

    def test_identical_complicated(self):
        """Test that the result remains the same with harder problem."""
        bg = np.zeros(10)
        obs = np.ones(5)
        bg_cov = scipy.linalg.toeplitz(3.**-np.arange(10.))
        obs_cov = np.eye(5)
        obs_op = np.eye(5, 10)

        for method in ALL_METHODS:
            with self.subTest(method=getname(method)):
                directval, directcov = method(
                    bg, bg_cov, obs, obs_cov, obs_op)
                altval, altcov = method(
                    bg, bg_cov, obs, obs_cov, obs_op,
                    bg_cov, obs_op)
                np_tst.assert_allclose(directval, altval,
                                       rtol=1e-5, atol=1e-5)
                if "optimal_interpolation" in getname(method):
                    cov_tol = EXACT_TOLERANCE
                elif "variational" in getname(method):
                    cov_tol = 1.1 * ITERATIVE_COVARIANCE_TOLERANCE
                elif "psas" in getname(method):
                    # This uses the same code as Var for the reduced
                    # covariance.  My only guess is PSAS and the
                    # reduced covariance code have errors in
                    # offsetting directions.
                    raise unittest2.SkipTest(
                        "PSAS and reduced covariances do not play well")
                np_tst.assert_allclose(directcov, altcov,
                                       rtol=cov_tol,
                                       atol=cov_tol)

    def test_reduced_uncorrelated(self):
        """Test reduced uncertainties for uncorrelated background.

        HBHT changes a lot in this case.
        """
        bg = (0, 0.)
        bg_cov = np.eye(2)
        obs = (1.,)
        obs_cov = 1.
        obs_op = (.5, .5)

        # Using mean for bg, not sum
        bg_cov_red = 2. / 4
        obs_op_red = 1.

        for method in ALL_METHODS:
            with self.subTest(method=getname(method)):
                value, cov = method(
                    bg, bg_cov, obs, obs_cov, obs_op,
                    bg_cov_red, obs_op_red)
                np_tst.assert_allclose(
                    value, (1 / 3., 1 / 3.))
                # ((5/6., -1/6.), (-1/6., 5/6.))
                # var of sum is 4 / 3
                # var of mean is 1 / 3.
                np_tst.assert_allclose(
                    cov,
                    1. / 3)

    def test_reduced_correlated(self):
        """Test reduced uncertainties for a simple case."""
        bg = (0, 0.)
        bg_cov = [[1, .9], [.9, 1]]
        obs = (1.,)
        obs_cov = 1.
        obs_op = (.5, .5)

        # Using mean for bg, not sum
        bg_cov_red = 3.8 / 4
        obs_op_red = 1.

        for method in ALL_METHODS:
            with self.subTest(method=getname(method)):
                value, cov = method(
                    bg, bg_cov, obs, obs_cov, obs_op,
                    bg_cov_red, obs_op_red)
                np_tst.assert_allclose(
                    value, (.48717949, .48717949))
                # ((.53, .43), (.43, .53))
                # analytic: 1.9
                # reduced: .79167
                np_tst.assert_allclose(
                    cov,
                    .48717948717948717)

    def test_fail(self):
        """Test failure modes.

        These tests are handled in the wrapper, so I only test once.
        """
        bg = (0, 0.)
        bg_cov = [[1, .9], [.9, 1]]
        obs = (1.,)
        obs_cov = 1.
        obs_op = (.5, .5)

        # Using mean for bg, not sum
        bg_cov_red = 3.8 / 4
        obs_op_red = 1.

        with self.subTest(red_bg_cov=False, red_obs_op=True):
            self.assertRaises(
                ValueError, ALL_METHODS[0],
                bg, bg_cov, obs, obs_cov, obs_op,
                reduced_observation_operator=obs_op_red)

        with self.subTest(red_bg_cov=True, red_obs_op=False):
            self.assertRaises(
                ValueError, ALL_METHODS[0],
                bg, bg_cov, obs, obs_cov, obs_op,
                reduced_background_covariance=bg_cov_red)

    @unittest2.expectedFailure
    def test_multi_dim_correlated(self):
        """Test that reduced uncertainties are close even for multidimensional systems.

        The process of coarsening the resolutions of the state and
        observation operators is causing problems.
        """
        bg = np.zeros((7, 3, 5), dtype=DTYPE)
        obs = np.ones((5, 3), dtype=DTYPE)
        times_in_first_group = 3
        times_in_second_group = bg.shape[0] - times_in_first_group
        test_bg = np.arange(bg.size, dtype=DTYPE).reshape(bg.shape)

        temp_cov = scipy.linalg.toeplitz(
            (1 - 1. / 14) ** np.arange(bg.shape[0]))
        spatial_cov = (
            atmos_flux_inversion.correlations.HomogeneousIsotropicCorrelation
            .from_function(
                atmos_flux_inversion.correlations.ExponentialCorrelation(3.),
                bg.shape[1:],
                False
            )
        )

        bg_cov = atmos_flux_inversion.linalg.DaskKroneckerProductOperator(
            temp_cov, spatial_cov)

        same_tower_corr = scipy.linalg.toeplitz(
            np.exp(-np.arange(obs.shape[0], dtype=DTYPE)))
        other_tower_corr = np.zeros_like(same_tower_corr, dtype=DTYPE)
        obs_corr = np.block(
            [[same_tower_corr, other_tower_corr, other_tower_corr],
             [other_tower_corr, same_tower_corr, other_tower_corr],
             [other_tower_corr, other_tower_corr, same_tower_corr]])

        obs_op = np.zeros(obs.shape + bg.shape, dtype=DTYPE)
        for i in range(obs.shape[0]):
            for j in range(bg.shape[0] - i):
                obs_op[i, :, i + j, :, :] = np.exp(-j)

        spatial_remapper = np.full(
            bg.shape[1:],
            1. / np.product(bg.shape[1:]),
            dtype=DTYPE
        ).reshape(-1)
        spatial_cov_reduced = spatial_remapper.dot(
            spatial_cov.dot(spatial_remapper))

        temp_cov_reduced = np.block(
            [[temp_cov[:times_in_first_group, :times_in_first_group].mean(),
              temp_cov[:times_in_first_group, times_in_first_group:].mean()],
             [temp_cov[times_in_first_group:, :times_in_first_group].mean(),
              temp_cov[times_in_first_group:, times_in_first_group:].mean()]])
        bg_cov_red = atmos_flux_inversion.util.kron(temp_cov_reduced,
                                                    spatial_cov_reduced)

        obs_op_part_red = obs_op.sum(axis=-1).sum(axis=-1)
        obs_op_red = np.stack(
            [obs_op_part_red[:, :, :times_in_first_group].sum(axis=-1),
             obs_op_part_red[:, :, times_in_first_group:].sum(axis=-1)],
            axis=2)

        fluxes_in_first_group = (
            spatial_remapper.shape[0] * times_in_first_group)
        fluxes_in_second_group = (
            spatial_remapper.shape[0] * times_in_second_group)
        cov_remapper = np.block(
            [[np.full(fluxes_in_first_group, 1. / fluxes_in_first_group,
                      dtype=DTYPE),
              np.zeros(fluxes_in_second_group, dtype=DTYPE)],
             [np.zeros(fluxes_in_first_group, dtype=DTYPE),
              np.full(fluxes_in_second_group, 1. / fluxes_in_second_group,
                      dtype=DTYPE)]]
        )
        np_tst.assert_allclose(cov_remapper.dot(bg_cov.dot(cov_remapper.T)),
                               bg_cov_red)

        np_tst.assert_allclose(cov_remapper.dot(test_bg.reshape(-1)),
                               [test_bg[:times_in_first_group, :, :].mean(),
                                test_bg[times_in_first_group:, :, :].mean()])

        np_tst.assert_allclose(
            obs_op_red.reshape(obs_corr.shape[0],
                               bg_cov_red.shape[0]).dot(
                cov_remapper.dot(
                    test_bg.reshape(-1))),
            obs_op.reshape(obs_corr.shape[0],
                           bg_cov.shape[0]).dot(
                test_bg.reshape(-1))
        )

        for method in ALL_METHODS[:4]:
            with self.subTest(method=getname(method)):
                print(getname(method))
                post, post_cov = method(
                    bg.reshape(-1), bg_cov,
                    obs.reshape(-1), obs_corr,
                    obs_op.reshape(obs_corr.shape[0], bg_cov.shape[0]))
                post, post_cov_red = method(
                    bg.reshape(-1), bg_cov,
                    obs.reshape(-1), obs_corr,
                    obs_op.reshape(obs_corr.shape[0], bg_cov.shape[0]),
                    bg_cov_red,
                    obs_op_red.reshape(obs_corr.shape[0], bg_cov_red.shape[0]))

                la.cholesky(post_cov_red)
                reduced_post_cov = cov_remapper.dot(
                    post_cov.dot(cov_remapper.T))
                np_tst.assert_allclose(reduced_post_cov, post_cov_red)


class TestWrapperMetadata(unittest2.TestCase):
    """Test the metadata provided for the wrapper."""

    def test_cf(self):
        """Test metadata for CF attributes I can guess."""
        metadata = atmos_flux_inversion.wrapper.global_attributes_dict()

        self.assertIn("Conventions", metadata)
        self.assertIn("CF", metadata.get("Conventions", ""))
        self.assertIn("history", metadata)

    def test_acdd(self):
        """Test metadata for ACDD attributes I can guess."""
        metadata = atmos_flux_inversion.wrapper.global_attributes_dict()

        self.assertIn("Conventions", metadata)
        self.assertIn("standard_name_vocabulary", metadata)
        self.assertIn("date_created", metadata)
        self.assertIn("date_modified", metadata)
        self.assertIn("date_metadata_modified", metadata)
        self.assertIn("creator_name", metadata)

    @expectFailureIf(sys.platform == "cygwin")
    def test_modules_list(self):
        """Test the list of installed modules.

        Will fail if neither pip nor conda is installed.

        May also fail if subprocess is using fork on cygwin.
        """
        metadata = atmos_flux_inversion.wrapper.global_attributes_dict()

        self.assertIn("installed_modules", metadata)
        installed_modules = metadata["installed_modules"]
        self.assertGreater(len(installed_modules), 0)

        for name_version in installed_modules:
            self.assertIn("=", name_version)


class TestWrapperUniform(unittest2.TestCase):
    """Test the wrapper functions."""

    def test_simple_site(self):
        """Test the wrapper for a temporally uniform inversion."""
        prior_fluxes = xarray.DataArray(
            np.zeros((40, 10, 20), dtype=DTYPE),
            coords=dict(
                flux_time=pd.date_range(start="2010-06-01", periods=40,
                                        freq="1D"),
                dim_y=np.arange(10, dtype=DTYPE),
                dim_x=np.arange(20, dtype=DTYPE),
            ),
            dims=("flux_time", "dim_y", "dim_x"),
            name="prior_fluxes",
            attrs=dict(units="umol/m^2/s"),
        )
        observations = xarray.DataArray(
            np.ones((20, 3), dtype=DTYPE),
            coords=dict(
                observation_time=prior_fluxes.coords["flux_time"][-20:].values,
                site=["here", "there", "somewhere"],
            ),
            dims=("observation_time", "site"),
            name="observations",
            attrs=dict(units="ppm"),
        )
        influence_function = xarray.DataArray(
            np.full((20, 3, 40, 10, 20), 1. / 8e3, dtype=DTYPE),
            coords=dict(
                observation_time=observations.coords["observation_time"],
                site=observations.coords["site"],
                flux_time=prior_fluxes.coords["flux_time"],
                dim_y=prior_fluxes.coords["dim_y"],
                dim_x=prior_fluxes.coords["dim_x"],
            ),
            dims=("observation_time", "site",
                  "flux_time", "dim_y", "dim_x"),
            name="influence_functions",
            attrs=dict(units="ppm/(umol/m^2/s)"),
        )
        prior_flux_standard_deviations = xarray.DataArray(
            np.ones((10, 20), dtype=DTYPE),
            coords=dict(
                dim_y=prior_fluxes.coords["dim_y"],
                dim_x=prior_fluxes.coords["dim_x"],
            ),
            dims=("dim_y", "dim_x"),
            name="prior_flux_standard_deviations",
            attrs=dict(units="umol/m^2/s"),
        )
        result = atmos_flux_inversion.wrapper.invert_uniform(
            prior_fluxes,
            observations,
            influence_function,
            5,
            atmos_flux_inversion.correlations.ExponentialCorrelation,
            10,
            3,
            prior_flux_standard_deviations,
            3,
            atmos_flux_inversion.optimal_interpolation.save_sum,
        )

        self.assertIn("prior", result)
        self.assertIn("increment", result)
        self.assertIn("posterior", result)
        self.assertIn("posterior_covariance", result)

        for dim in result.dims:
            self.assertIn(dim, result.coords)

    def test_site_more_data(self):
        """Test the wrapper for a temporally uniform inversion."""
        prior_fluxes = xarray.DataArray(
            np.zeros((40, 10, 20), dtype=DTYPE),
            coords=dict(
                flux_time=pd.date_range(start="2010-06-01", periods=40,
                                        freq="1D"),
                dim_y=np.arange(10, dtype=DTYPE),
                dim_x=np.arange(20, dtype=DTYPE),
            ),
            dims=("flux_time", "dim_y", "dim_x"),
            name="prior_fluxes",
            attrs=dict(units="umol/m^2/s"),
        )
        observations = xarray.DataArray(
            np.ones((20, 3), dtype=DTYPE),
            coords=dict(
                observation_time=prior_fluxes.coords["flux_time"][-20:].values,
                site=["here", "there", "somewhere"],
                site_heights=(("site",), [100, 110, 120]),
            ),
            dims=("observation_time", "site"),
            name="observations",
            attrs=dict(units="ppm"),
        )
        influence_function = xarray.DataArray(
            np.full((20, 3, 40, 10, 20), 1. / 8e3, dtype=DTYPE),
            coords=dict(
                observation_time=observations.coords["observation_time"],
                site=observations.coords["site"],
                flux_time=prior_fluxes.coords["flux_time"],
                dim_y=prior_fluxes.coords["dim_y"],
                dim_x=prior_fluxes.coords["dim_x"],
            ),
            dims=("observation_time", "site",
                  "flux_time", "dim_y", "dim_x"),
            name="influence_functions",
            attrs=dict(units="ppm/(umol/m^2/s)"),
        )
        prior_flux_standard_deviations = xarray.DataArray(
            np.ones((10, 20), dtype=DTYPE),
            coords=dict(
                dim_y=prior_fluxes.coords["dim_y"],
                dim_x=prior_fluxes.coords["dim_x"],
            ),
            dims=("dim_y", "dim_x"),
            name="prior_flux_standard_deviations",
            attrs=dict(units="umol/m^2/s"),
        )
        result = atmos_flux_inversion.wrapper.invert_uniform(
            prior_fluxes,
            observations,
            influence_function,
            5,
            atmos_flux_inversion.correlations.ExponentialCorrelation,
            10,
            3,
            prior_flux_standard_deviations,
            3,
            atmos_flux_inversion.optimal_interpolation.save_sum,
        )

        self.assertIn("prior", result)
        self.assertIn("increment", result)
        self.assertIn("posterior", result)
        self.assertIn("posterior_covariance", result)

        for dim in result.dims:
            self.assertIn(dim, result.coords)

    def test_site_as_aux_coord(self):
        """Test the wrapper for a temporally uniform inversion."""
        prior_fluxes = xarray.DataArray(
            np.zeros((40, 10, 20), dtype=DTYPE),
            coords=dict(
                flux_time=pd.date_range(start="2010-06-01", periods=40,
                                        freq="1D"),
                dim_y=np.arange(10, dtype=DTYPE),
                dim_x=np.arange(20, dtype=DTYPE),
            ),
            dims=("flux_time", "dim_y", "dim_x"),
            name="prior_fluxes",
            attrs=dict(units="umol/m^2/s"),
        )
        observations = xarray.DataArray(
            np.ones((20, 3), dtype=DTYPE),
            coords=dict(
                observation_time=prior_fluxes.coords["flux_time"][-20:].values,
                site_names=(("site",), ["here", "there", "somewhere"]),
                site_heights=(("site",), [100, 110, 120]),
            ),
            dims=("observation_time", "site"),
            name="observations",
            attrs=dict(units="ppm"),
        ).set_index(site="site_names")
        influence_function = xarray.DataArray(
            np.full((20, 3, 40, 10, 20), 1. / 8e3, dtype=DTYPE),
            coords=dict(
                observation_time=observations.coords["observation_time"],
                site=observations.coords["site"],
                flux_time=prior_fluxes.coords["flux_time"],
                dim_y=prior_fluxes.coords["dim_y"],
                dim_x=prior_fluxes.coords["dim_x"],
            ),
            dims=("observation_time", "site",
                  "flux_time", "dim_y", "dim_x"),
            name="influence_functions",
            attrs=dict(units="ppm/(umol/m^2/s)"),
        )
        prior_flux_standard_deviations = xarray.DataArray(
            np.ones((10, 20), dtype=DTYPE),
            coords=dict(
                dim_y=prior_fluxes.coords["dim_y"],
                dim_x=prior_fluxes.coords["dim_x"],
            ),
            dims=("dim_y", "dim_x"),
            name="prior_flux_standard_deviations",
            attrs=dict(units="umol/m^2/s"),
        )

        observations = observations.stack(dict(
            observation=("observation_time", "site")
        ))
        influence_function = influence_function.stack(dict(
            observation=("observation_time", "site")
        ))

        result = atmos_flux_inversion.wrapper.invert_uniform(
            prior_fluxes,
            observations,
            influence_function,
            5,
            atmos_flux_inversion.correlations.ExponentialCorrelation,
            10,
            3,
            prior_flux_standard_deviations,
            3,
            atmos_flux_inversion.optimal_interpolation.save_sum,
        )

        self.assertIn("prior", result)
        self.assertIn("increment", result)
        self.assertIn("posterior", result)
        self.assertIn("posterior_covariance", result)

        for dim in result.dims:
            self.assertIn(dim, result.coords)


class TestRemapper(unittest2.TestCase):
    """Test that the remappers are working properly."""

    def test_simple(self):
        """Test for the simplest possible case."""
        extensive, intensive = atmos_flux_inversion.remapper.get_remappers(
            (6, 6), 3)

        old_data = np.arange(36, dtype=float).reshape(6, 6)
        test_sum = extensive.reshape(4, 36).dot(
            old_data.reshape(36)).reshape(2, 2)

        np_tst.assert_allclose(
            test_sum,
            [[63, 90],
             [225, 252]])

        test_mean = intensive.reshape(4, 36).dot(
            old_data.reshape(36)).reshape(2, 2)
        np_tst.assert_allclose(
            test_mean,
            [[7, 10],
             [25, 28]])

    def test_harder(self):
        """Test for domains that do not divide evenly."""
        extensive, intensive = atmos_flux_inversion.remapper.get_remappers(
            (7, 7), 3)

        old_data = np.arange(49, dtype=float).reshape(7, 7)

        test_sum = extensive.reshape(9, 49).dot(
            old_data.reshape(49)).reshape(3, 3)
        np_tst.assert_allclose(
            test_sum,
            [[72, 99, 39],
             [261, 288, 102],
             [129, 138, 48]])

        test_mean = intensive.reshape(9, 49).dot(
            old_data.reshape(49)).reshape(3, 3)
        np_tst.assert_allclose(
            test_mean,
            [[8, 11, 13],
             [29, 32, 34],
             [43, 46, 48]])


class TestObservationCovariance(unittest2.TestCase):
    """Test the generation of observation covariances."""

    def test_simple_product(self):
        """Test correlations for simple combination of sites and times."""
        sites = ["LEF", "AMT", "WBI", "SCT"]
        times = pd.to_datetime(
            ["2015-06-01T16:00:00",
             "2015-06-01T17:00:00",
             "2015-06-01T18:00:00",
             "2015-06-01T19:00:00",
             "2015-06-02T16:00:00",
             "2015-06-02T17:00:00",
             "2015-06-02T18:00:00",
             "2015-06-02T19:00:00"]
        )
        n_times = len(times)
        n_obs = len(sites) * n_times
        series_index = pd.MultiIndex.from_product(
            [sites, times],
            names=["site", "time"]
        )
        series = pd.Series(
            data=np.ones(n_obs, dtype=float),
            index=series_index,
            name="observation_variances",
        )
        corr_fun = (
            atmos_flux_inversion.correlations.ExponentialCorrelation(3)
        )
        corr_block = corr_fun(
            abs(times[:, np.newaxis] - times[np.newaxis, :]) /
            atmos_flux_inversion.covariances.OBSERVATION_INTERVAL
        )
        self.assertAlmostEqual(corr_block[0, 3], 1. / np.e)

        corr_matrix = (
            atmos_flux_inversion.covariances.observation_covariance_matrix(
                series, corr_fun
            )
        )
        self.assertEqual(corr_matrix.shape, (n_obs, n_obs))

        for i, site1 in enumerate(sites):
            for j, site2 in enumerate(sites):
                block = corr_matrix[
                    i * n_times:(i + 1) * n_times,
                    j * n_times:(j + 1) * n_times
                ]
                if site1 != site2:
                    np_tst.assert_allclose(block, 0)
                else:
                    np_tst.assert_allclose(block, corr_block)

    def test_simple_variances(self):
        """Test that the variances are faithfully reproduced."""
        sites = ["AMT", "WKT", "WBI", "LEF", "SCT", "BAO"]
        times = pd.to_datetime([
            "2015-06-01T16:00:00",
            "2015-06-01T16:00:00",
            "2015-06-01T18:00:00",
            "2015-06-01T18:00:00",
            "2015-06-02T16:00:00",
            "2015-06-02T16:00:00",
        ])
        obs_index = pd.MultiIndex.from_tuples(list(zip(sites, times)),
                                              names=["site", "time"])
        n_obs = len(sites)
        series = pd.Series(np.arange(n_obs, dtype=float) + 1,
                           index=obs_index,
                           name="observation_error_variances")
        corr_fun = (
            atmos_flux_inversion.correlations.ExponentialCorrelation(3)
        )
        corr_matrix = (
            atmos_flux_inversion.covariances.observation_covariance_matrix(
                series, corr_fun
            )
        )

        self.assertEqual(corr_matrix.shape, (n_obs, n_obs))
        np_tst.assert_allclose(corr_matrix, np.diag(series.values))


class TestDeterminants(unittest2.TestCase):
    """Test the determinant-finding abilities of operators."""

    def test_matrix_determinant(self):
        """Test the matrix_determinant function."""
<<<<<<< HEAD

=======
>>>>>>> e5f5fb5b
        test_ops = [
            np.eye(3),
            np.eye(10, dtype=DTYPE),
            atmos_flux_inversion.linalg.DiagonalOperator(np.ones(10)),
            atmos_flux_inversion.correlations.
            HomogeneousIsotropicCorrelation.from_array([1, 0, 0, 0, 0]),
            atmos_flux_inversion.correlations.
            HomogeneousIsotropicCorrelation.from_array([1, 0, 0, 0, 0], False),
            atmos_flux_inversion.correlations.
            HomogeneousIsotropicCorrelation.from_array(
                [[1, 0, 0, 0, 0],
                 [0, 0, 0, 0, 0],
                 [0, 0, 0, 0, 0],
                 [0, 0, 0, 0, 0]]
            ),
            atmos_flux_inversion.correlations.
            HomogeneousIsotropicCorrelation.from_array(
                [[1, 0, 0, 0, 0],
                 [0, 0, 0, 0, 0],
                 [0, 0, 0, 0, 0],
                 [0, 0, 0, 0, 0]],
                False
            ),
        ]

        for test_op in test_ops:
            with self.subTest(test_op=test_op):
                result = atmos_flux_inversion.linalg.matrix_determinant(
                    test_op
                )
                self.assertIsInstance(result, float)
                self.assertEqual(result, 1.0)

    def test_diagonal_determinant(self):
        """Test determinants of DiagonalOperators."""
        test_cases = (
            np.arange(10),
            np.arange(1, 10),
            np.ones(15),
        )

        for test_case in test_cases:
            with self.subTest(test_case=test_case):
                op = atmos_flux_inversion.linalg.DiagonalOperator(
                    test_case
                )
                self.assertEqual(op.det(), np.prod(test_case))

    def test_kronecker_determinant_simple(self):
        """Test determinants of Kronecker products of simple inputs."""
<<<<<<< HEAD

=======
>>>>>>> e5f5fb5b
        kron_classes = (
            atmos_flux_inversion.linalg.DaskKroneckerProductOperator,
            atmos_flux_inversion.correlations.SchmidtKroneckerProduct,
        )
        test_mats = (np.eye(3), np.eye(10, dtype=DTYPE))
        test_ops = (
            atmos_flux_inversion.linalg.DiagonalOperator(np.ones(10)),
        )

        for kron_class in kron_classes:
            for left, right in itertools.product(
                    test_mats,
                    test_mats + test_ops
            ):
                with self.subTest(
                        kron_class=kron_class,
                        left=left, right=right
                ):
                    kron_op = kron_class(left, right)
                    result = kron_op.det()
                    self.assertEqual(result, 1)

    def test_kronecker_determinant_hard(self):
        """Test determinants of KroneckerProducts of other inputs."""
        kron_classes = (
            atmos_flux_inversion.linalg.DaskKroneckerProductOperator,
            atmos_flux_inversion.correlations.SchmidtKroneckerProduct,
        )
        test_mats = (
            np.eye(3),
            np.eye(10, dtype=DTYPE),
            np.arange(4).reshape(2, 2),
            np.random.rand(4, 4),
            np.random.rand(5, 5),
        )

        for kron_class in kron_classes:
            for left, right in itertools.product(
                    test_mats,
                    test_mats
            ):
                with self.subTest(
                        kron_class=kron_class,
                        left=left, right=right
                ):
                    kron_op = kron_class(left, right)
                    result = kron_op.det()
                    expected = la.det(np.kron(left, right))
                    self.assertAlmostEqual(result, expected)

<<<<<<< HEAD
    def test_fourier_determinants(self):
        """Test determinants of HomogeneousIsotropicCorrelation."""
=======
    def test_cyclic_fourier_determinants(self):
        """Test determinants of periodic HomogeneousIsotropicCorrelation."""
        from_function = (atmos_flux_inversion.correlations.
                         HomogeneousIsotropicCorrelation.from_function)
        test_dists = (.3, 1, 3,)
        test_shapes = (10, 15, (4, 5))

        for test_dist, corr_class, shape in itertools.product(
                test_dists,
                atmos_flux_inversion.correlations.
                DistanceCorrelationFunction.__subclasses__(),
                test_shapes
        ):
            with self.subTest(test_dist=test_dist,
                              corr_class=corr_class.__name__,
                              shape=shape):
                op = from_function(corr_class(test_dist), shape,
                                   is_cyclic=True)
                mat = op.dot(np.eye(*op.shape))

                self.assertAlmostEqual(op.det(), la.det(mat), 6)

    def test_acyclic_fourier_determinants(self):
        """Test determinants of aperiodic HomogeneousIsotropicCorrelation."""
>>>>>>> e5f5fb5b
        from_function = (atmos_flux_inversion.correlations.
                         HomogeneousIsotropicCorrelation.from_function)
        test_dists = (.3, 1, 3,)
        test_shapes = (10, 15, (4, 5))

<<<<<<< HEAD
        for test_dist, corr_class, shape, is_cyclic in itertools.product(
                test_dists,
                atmos_flux_inversion.correlations.
                DistanceCorrelationFunction.__subclasses__(),
                test_shapes,
                (True, False)
        ):
            with self.subTest(test_dist=test_dist,
                              corr_class=corr_class.__name__,
                              shape=shape,
                              is_cyclic=is_cyclic):
                op = from_function(corr_class(test_dist), shape, is_cyclic)
=======
        for test_dist, corr_class, shape in itertools.product(
                test_dists,
                atmos_flux_inversion.correlations.
                DistanceCorrelationFunction.__subclasses__(),
                test_shapes
        ):
            with self.subTest(test_dist=test_dist,
                              corr_class=corr_class.__name__,
                              shape=shape):
                op = from_function(corr_class(test_dist), shape,
                                   is_cyclic=False)
>>>>>>> e5f5fb5b
                mat = op.dot(np.eye(*op.shape))

                self.assertAlmostEqual(op.det(), la.det(mat), 4)


if __name__ == "__main__":
    unittest2.main()<|MERGE_RESOLUTION|>--- conflicted
+++ resolved
@@ -3157,10 +3157,6 @@
 
     def test_matrix_determinant(self):
         """Test the matrix_determinant function."""
-<<<<<<< HEAD
-
-=======
->>>>>>> e5f5fb5b
         test_ops = [
             np.eye(3),
             np.eye(10, dtype=DTYPE),
@@ -3211,10 +3207,6 @@
 
     def test_kronecker_determinant_simple(self):
         """Test determinants of Kronecker products of simple inputs."""
-<<<<<<< HEAD
-
-=======
->>>>>>> e5f5fb5b
         kron_classes = (
             atmos_flux_inversion.linalg.DaskKroneckerProductOperator,
             atmos_flux_inversion.correlations.SchmidtKroneckerProduct,
@@ -3265,10 +3257,6 @@
                     expected = la.det(np.kron(left, right))
                     self.assertAlmostEqual(result, expected)
 
-<<<<<<< HEAD
-    def test_fourier_determinants(self):
-        """Test determinants of HomogeneousIsotropicCorrelation."""
-=======
     def test_cyclic_fourier_determinants(self):
         """Test determinants of periodic HomogeneousIsotropicCorrelation."""
         from_function = (atmos_flux_inversion.correlations.
@@ -3293,26 +3281,11 @@
 
     def test_acyclic_fourier_determinants(self):
         """Test determinants of aperiodic HomogeneousIsotropicCorrelation."""
->>>>>>> e5f5fb5b
         from_function = (atmos_flux_inversion.correlations.
                          HomogeneousIsotropicCorrelation.from_function)
         test_dists = (.3, 1, 3,)
         test_shapes = (10, 15, (4, 5))
 
-<<<<<<< HEAD
-        for test_dist, corr_class, shape, is_cyclic in itertools.product(
-                test_dists,
-                atmos_flux_inversion.correlations.
-                DistanceCorrelationFunction.__subclasses__(),
-                test_shapes,
-                (True, False)
-        ):
-            with self.subTest(test_dist=test_dist,
-                              corr_class=corr_class.__name__,
-                              shape=shape,
-                              is_cyclic=is_cyclic):
-                op = from_function(corr_class(test_dist), shape, is_cyclic)
-=======
         for test_dist, corr_class, shape in itertools.product(
                 test_dists,
                 atmos_flux_inversion.correlations.
@@ -3324,7 +3297,6 @@
                               shape=shape):
                 op = from_function(corr_class(test_dist), shape,
                                    is_cyclic=False)
->>>>>>> e5f5fb5b
                 mat = op.dot(np.eye(*op.shape))
 
                 self.assertAlmostEqual(op.det(), la.det(mat), 4)
