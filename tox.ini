# Tox (http://tox.testrun.org/) is a tool for running tests
# in multiple virtualenvs. This configuration file will run the
# test suite on all supported python versions. To use it, "pip install tox"
# and then run "tox" from this directory.

[tox]
<<<<<<< HEAD
envlist = cov_erase, {py2,py3}, docs, dist, codestyle, coverage
=======
envlist = cov_erase, py2, py3, docs, distrib, codestyle, coverage
>>>>>>> ffb25497

[testenv]
commands =
    {envpython} -m coverage run --parallel-mode --source=src/ --branch setup.py test
deps =
    six
    numpy>=1.13
    unittest2
    scipy
    py3: dask[array]>=0.14.2
    py2: dask[array]>=1.1.0
    pyfftw
    pandas
    xarray
    coverage
<<<<<<< HEAD
    sparse: sparse
=======
    pip
>>>>>>> ffb25497
setenv=HDF5_DISABLE_VERSION_CHECK=1
depends=cov_erase

[testenv:docs]
changedir=doc
deps=
    sphinx
    {[testenv]deps}
commands=
    sphinx-build -W -b html -d {envtmpdir}/doctrees source {envtmpdir}/html
    sphinx-build -W -b texinfo -d {envtmpdir}/doctrees source {envtmpdir}/texinfo
    sphinx-build -W -b man -d {envtmpdir}/doctrees source {envtmpdir}/man
    sphinx-build -W -b linkcheck -d {envtmpdir}/doctrees source {envtmpdir}/html
skip_install=True

[testenv:codestyle]
deps=
    flake8
    flake8-print<3.0
    flake8-string-format
    flake8-deprecated
    flake8-blind-except
    flake8-docstrings
    flake8-rst-docstrings
    flake8-bugbear
    flake8-builtins
commands=
    {envpython} setup.py flake8
skip_install=True

[testenv:pylint]
deps=
    pylint
    setuptools-lint
commands=
    {envpython} setup.py lint --lint-unsafe-load-any-extension=yes

[testenv:coverage]
deps=
    coverage
commands=
    {envpython} -m coverage combine
    {envpython} -m coverage report --fail-under=97 --omit=*_flymake.py --show-missing
depends=py2,py3,py27,py34,py36
skip_install=true

[testenv:cov_erase]
deps=
    coverage
commands=
    {envpython} -m coverage erase
skip_install=true
depends=

[testenv:distrib]
deps=
    setuptools
    twine
    wheel
skip_install=true
commands=
    {envpython} setup.py check
    {envpython} setup.py --quiet sdist
    {envpython} -m twine check dist/atmospheric-inverse-methods-for-flux-optimization-*
    {envpython} setup.py --quiet bdist_wheel
    {envpython} -m twine check dist/atmospheric_inverse_methods_for_flux_optimization-*.whl
    {envpython} setup.py --quiet rotate --keep=4 --match=*.zip,*.whl,*.tar.bz2,*.tar.gz

[flake8]
exclude =
    .eggs,
    .git,
    .tox,
    __pycache__,
    build,
    dist,
    conf.py,
    stubs
max-complexity = 15
doctests = True
ignore = D413, C408
per-file-ignores =
    JAMES2019/*.py:E402
select =
    # pycodestyle
    E,
    # mccabe
    C,
    # pyflakes
    F,
    B,D<|MERGE_RESOLUTION|>--- conflicted
+++ resolved
@@ -4,11 +4,7 @@
 # and then run "tox" from this directory.
 
 [tox]
-<<<<<<< HEAD
-envlist = cov_erase, {py2,py3}, docs, dist, codestyle, coverage
-=======
 envlist = cov_erase, py2, py3, docs, distrib, codestyle, coverage
->>>>>>> ffb25497
 
 [testenv]
 commands =
@@ -24,11 +20,8 @@
     pandas
     xarray
     coverage
-<<<<<<< HEAD
     sparse: sparse
-=======
     pip
->>>>>>> ffb25497
 setenv=HDF5_DISABLE_VERSION_CHECK=1
 depends=cov_erase
 
